"""Streamlit dashboard for the price distribution analysis."""
from __future__ import annotations

import io
import math
from datetime import date
from typing import Any, Dict, List, Optional, Sequence, Tuple

import pandas as pd
import plotly.express as px
import plotly.graph_objects as go
import pydeck as pdk
import streamlit as st

try:
    import folium
    from streamlit_folium import st_folium
except ModuleNotFoundError:  # pragma: no cover - optional dependency for pin UI
    folium = None  # type: ignore[assignment]
    st_folium = None  # type: ignore[assignment]

from analytics.db import connection_scope, ensure_dashboard_tables
from analytics.price_distribution import (
    DistributionSummary,
    ProfitabilitySummary,
    PROFITABILITY_COLOURS,
    ColumnMapping,
    compute_profitability_line_width,
    compute_tapered_route_polygon,
    available_heatmap_weightings,
    build_isochrone_polygons,
    filter_routes_by_country,
    build_heatmap_source,
    create_histogram,
    create_metro_profitability_figure,
    create_m3_margin_figure,
    create_m3_vs_km_figure,
    ensure_break_even_parameter,
    enrich_missing_route_coordinates,
    import_historical_jobs_from_dataframe,
    load_historical_jobs,
    load_quotes,
    load_live_jobs,
    prepare_profitability_map_data,
    prepare_profitability_route_data,
    summarise_distribution,
    summarise_profitability,
    update_break_even,
)
from analytics.optimizer import (
    OptimizerParameters,
    OptimizerRun,
    can_run_optimizer,
    recommendations_to_frame,
    run_margin_optimizer,
)
from analytics.live_data import (
    TRUCK_STATUS_COLOURS,
    build_live_heatmap_source,
    extract_route_path,
    load_active_routes,
    load_truck_positions,
)
from corkysoft.pricing import DEFAULT_MODIFIERS
from corkysoft.quote_service import (
    COUNTRY_DEFAULT,
    QuoteInput,
    QuoteResult,
    build_summary,
    calculate_quote,
    format_currency,
)
from corkysoft.repo import (
    ClientDetails,
    ensure_schema as ensure_quote_schema,
    find_client_matches,
    format_client_display,
    persist_quote,
)
from corkysoft.routing import snap_coordinates_to_road
from corkysoft.schema import ensure_schema as ensure_core_schema


DEFAULT_TARGET_MARGIN_PERCENT = 20.0
_AUS_LAT_LON = (-25.2744, 133.7751)
_PIN_NOTE = "Manual pin override used for routing"
_HAVERSINE_MODAL_STATE_KEY = "quote_haversine_modal_ack"
_NULL_CLIENT_MODAL_STATE_KEY = "quote_null_client_modal_open"
_NULL_CLIENT_COMPANY_KEY = "quote_null_client_company"
_NULL_CLIENT_NOTES_KEY = "quote_null_client_notes"
_NULL_CLIENT_DEFAULT_COMPANY = "Null (filler) client"
_NULL_CLIENT_DEFAULT_NOTES = "Placeholder client captured via quote builder."
_ISOCHRONE_PALETTE = [
    "#636EFA",
    "#EF553B",
    "#00CC96",
    "#AB63FA",
    "#FFA15A",
    "#19D3F3",
    "#FF6692",
    "#B6E880",
    "#FF97FF",
    "#FECB52",
]


def _hex_to_rgb(value: str) -> Tuple[int, int, int]:
    """Convert ``value`` (hex or rgb string) into an ``(r, g, b)`` tuple."""

    colour = value.strip()
    if colour.startswith("#"):
        digits = colour.lstrip("#")
        if len(digits) == 3:
            digits = "".join(ch * 2 for ch in digits)
        if len(digits) != 6:
            raise ValueError(f"Unsupported hex colour format: {value}")
        return tuple(int(digits[idx : idx + 2], 16) for idx in (0, 2, 4))  # type: ignore[arg-type]

    if colour.startswith("rgb"):
        start = colour.find("(")
        end = colour.find(")")
        if start == -1 or end == -1 or end <= start:
            raise ValueError(f"Unsupported rgb colour format: {value}")
        components = colour[start + 1 : end].split(",")[:3]
        return tuple(int(float(component.strip())) for component in components)

    raise ValueError(f"Unsupported colour format: {value}")
_QUOTE_COUNTRY_STATE_KEY = "quote_builder_country"


def _geojson_to_path(value: Any) -> Optional[List[List[float]]]:
    if not isinstance(value, str) or not value.strip():
        return None
    try:
        coords = extract_route_path(value)
    except Exception:
        return None
    return [[float(lon), float(lat)] for lat, lon in coords]


def _initial_pin_state(result: QuoteResult) -> Dict[str, Any]:
    return {
        "origin": {
            "lon": float(result.origin_lon),
            "lat": float(result.origin_lat),
        },
        "destination": {
            "lon": float(result.dest_lon),
            "lat": float(result.dest_lat),
        },
        "enabled": False,
    }


def _ensure_pin_state(result: QuoteResult) -> Dict[str, Any]:
    state: Dict[str, Any] = st.session_state.get("quote_pin_override", {})
    if not state or "origin" not in state or "destination" not in state:
        state = _initial_pin_state(result)
    else:
        state.setdefault("enabled", False)
        # When result coordinates change, refresh defaults so pins move with them
        origin_state = state.get("origin") or {}
        dest_state = state.get("destination") or {}
        if not origin_state:
            origin_state = {}
        if not dest_state:
            dest_state = {}
        origin_state.setdefault("lon", float(result.origin_lon))
        origin_state.setdefault("lat", float(result.origin_lat))
        dest_state.setdefault("lon", float(result.dest_lon))
        dest_state.setdefault("lat", float(result.dest_lat))
        state["origin"] = origin_state
        state["destination"] = dest_state
    st.session_state["quote_pin_override"] = state
    return state


def _pin_coordinates(entry: Dict[str, Any]) -> tuple[float, float]:
    lon = entry.get("lon")
    lat = entry.get("lat")
    if lon is None or lat is None:
        return (_AUS_LAT_LON[1], _AUS_LAT_LON[0])
    return (float(lon), float(lat))


def _pin_lon_key(map_key: str) -> str:
    return f"{map_key}_lon_input"


def _pin_lat_key(map_key: str) -> str:
    return f"{map_key}_lat_input"


def _render_pin_picker(
    label: str,
    *,
    map_key: str,
    entry: Dict[str, Any],
) -> tuple[float, float]:
    lon, lat = _pin_coordinates(entry)
    lon_key = _pin_lon_key(map_key)
    lat_key = _pin_lat_key(map_key)

    if lon_key not in st.session_state:
        st.session_state[lon_key] = float(lon)
    if lat_key not in st.session_state:
        st.session_state[lat_key] = float(lat)

    current_lon = float(st.session_state.get(lon_key, lon))
    current_lat = float(st.session_state.get(lat_key, lat))

    map_available = folium is not None and st_folium is not None
    if map_available:
        zoom = 12 if entry.get("lon") is not None and entry.get("lat") is not None else 4
        map_obj = folium.Map(location=[current_lat, current_lon], zoom_start=zoom)
        folium.Marker(
            [current_lat, current_lon],
            tooltip=f"{label} pin",
            icon=folium.Icon(color="blue" if label == "Origin" else "red"),
        ).add_to(map_obj)
        click_result = st_folium(map_obj, height=320, key=map_key, returned_objects=[])

        if isinstance(click_result, dict):
            last_clicked = click_result.get("last_clicked") or {}
            if "lat" in last_clicked and "lng" in last_clicked:
                current_lat = float(last_clicked["lat"])
                current_lon = float(last_clicked["lng"])
                st.session_state[lat_key] = current_lat
                st.session_state[lon_key] = current_lon
    else:
        st.warning(
            "Install 'folium' and 'streamlit-folium' for interactive pin dropping. The latitude/longitude inputs below remain available for manual edits."
        )

    lat_input = st.number_input(
        f"{label} latitude",
        value=float(st.session_state[lat_key]),
        format="%.6f",
        key=lat_key,
    )
    lon_input = st.number_input(
        f"{label} longitude",
        value=float(st.session_state[lon_key]),
        format="%.6f",
        key=lon_key,
    )

    current_lat = float(lat_input)
    current_lon = float(lon_input)

    entry["lon"] = current_lon
    entry["lat"] = current_lat
    st.session_state["quote_pin_override"] = st.session_state.get("quote_pin_override", {})
    return current_lon, current_lat

# -----------------------------------------------------------------------------
# Compatibility shim for metro-distance filtering across branches/modules
# -----------------------------------------------------------------------------
# Prefer the newer `filter_jobs_by_distance(df, metro_only=True/False, max_distance_km=...)`.
# If unavailable, fall back to `filter_metro_jobs(df, max_distance_km=...)`.
try:
    from inspect import signature

    from analytics.price_distribution import (  # type: ignore
        filter_jobs_by_distance as _filter_jobs_by_distance,
    )

    try:
        _FILTER_DISTANCE_PARAM = next(
            param
            for param in ("max_distance_km", "threshold_km")
            if param in signature(_filter_jobs_by_distance).parameters
        )
    except (StopIteration, ValueError, TypeError):
        _FILTER_DISTANCE_PARAM = None

    def _filter_by_distance(
        df: pd.DataFrame,
        *,
        metro_only: bool = False,
        max_distance_km: float = 100.0,
    ) -> pd.DataFrame:
        kwargs = {"metro_only": metro_only}
        if _FILTER_DISTANCE_PARAM is not None:
            kwargs[_FILTER_DISTANCE_PARAM] = max_distance_km
        return _filter_jobs_by_distance(df, **kwargs)

except Exception:
    try:
        from analytics.price_distribution import (  # type: ignore
            filter_metro_jobs as _filter_metro_jobs,
        )

        def _filter_by_distance(
            df: pd.DataFrame,
            *,
            metro_only: bool = False,
            max_distance_km: float = 100.0,
        ) -> pd.DataFrame:
            return _filter_metro_jobs(df, max_distance_km=max_distance_km) if metro_only else df

    except Exception:
        # Graceful no-op fallback if neither helper exists; show all rows.
        def _filter_by_distance(
            df: pd.DataFrame,
            *,
            metro_only: bool = False,
            max_distance_km: float = 100.0,
        ) -> pd.DataFrame:
            return df


st.set_page_config(
    page_title="Price distribution by corridor",
    layout="wide",
)

st.title("Price distribution (Airbnb-style)")
st.caption(
    "Visualise $ per m³ by corridor and client, with break-even bands to spot loss-leaders."
)

tabs_placeholder = st.container()


def _blank_column_mapping() -> ColumnMapping:
    return ColumnMapping(
        date=None,
        client=None,
        price=None,
        revenue=None,
        volume=None,
        origin=None,
        destination=None,
        corridor=None,
        distance=None,
        final_cost=None,
    )


def _prepare_plotly_map_data(
    df: pd.DataFrame,
    colour_column: str,
    *,
    placeholder: str = "Unknown",
) -> pd.DataFrame:
    """Return a dataframe suitable for categorical colouring on a Plotly map."""
    required_columns = ["origin_lat", "origin_lon", "dest_lat", "dest_lon"]
    missing = [column for column in required_columns if column not in df.columns]
    if missing:
        missing_str = ", ".join(missing)
        raise KeyError(
            f"Dataframe is missing required coordinate columns: {missing_str}"
        )

    if colour_column not in df.columns:
        raise KeyError(f"'{colour_column}' column is required to colour the map")

    filtered = df.dropna(subset=required_columns).copy()
    if filtered.empty:
        return filtered

    filtered["map_colour_value"] = (
        filtered[colour_column].fillna(placeholder).astype(str)
    )
    return filtered


def render_summary(
    summary: DistributionSummary,
    break_even: float,
    profitability_summary: ProfitabilitySummary,
    *,
    metro_summary: Optional[DistributionSummary] = None,
    metro_profitability: Optional[ProfitabilitySummary] = None,
    metro_distance_km: float = 100.0,
) -> None:
    col1, col2, col3, col4, col5 = st.columns(5)
    col1.metric("Jobs in filter", summary.job_count)
    valid_label = f"Valid $/m³ ({summary.priced_job_count})"
    col2.metric(
        valid_label,
        f"{summary.median:,.2f}" if summary.priced_job_count else "n/a",
    )
    col3.metric(
        "25th percentile",
        f"{summary.percentile_25:,.2f}" if summary.priced_job_count else "n/a",
    )
    col4.metric(
        "75th percentile",
        f"{summary.percentile_75:,.2f}" if summary.priced_job_count else "n/a",
    )
    below_pct = summary.below_break_even_ratio * 100 if summary.priced_job_count else 0.0
    col5.metric(
        "% below break-even",
        f"{below_pct:.1f}%",
        help=f"Break-even: ${break_even:,.2f} per m³",
    )

    def _format_value(
        value: Optional[float], *, currency: bool = False, percentage: bool = False
    ) -> str:
        if value is None:
            return "n/a"
        if isinstance(value, float) and (math.isnan(value) or math.isinf(value)):
            return "n/a"
        if currency:
            return f"${value:,.2f}"
        if percentage:
            return f"{value * 100:.1f}%"
        return f"{value:,.2f}"

    stats_cols = st.columns(4)
    stats = [
        ("Mean $/m³", summary.mean, True, False),
        ("Std dev $/m³", summary.std_dev, True, False),
        ("Kurtosis", summary.kurtosis, False, False),
        ("Skewness", summary.skewness, False, False),
    ]
    for column, (label, value, as_currency, as_percentage) in zip(stats_cols, stats):
        column.metric(
            label,
            _format_value(value, currency=as_currency, percentage=as_percentage),
        )

    profitability_cols = st.columns(4)
    profitability_metrics = [
        ("Median $/km", profitability_summary.revenue_per_km_median, True, False),
        ("Average $/km", profitability_summary.revenue_per_km_mean, True, False),
        (
            "Median margin $/m³",
            profitability_summary.margin_per_m3_median,
            True,
            False,
        ),
        (
            "Median margin %",
            profitability_summary.margin_per_m3_pct_median,
            False,
            True,
        ),
    ]
    for column, (label, value, as_currency, as_percentage) in zip(
        profitability_cols, profitability_metrics
    ):
        column.metric(
            label,
            _format_value(value, currency=as_currency, percentage=as_percentage),
        )

    if metro_summary and metro_profitability:
        st.markdown(
            f"**Metro subset (≤{metro_distance_km:,.0f} km)**"
        )
        share = 0.0
        if summary.job_count:
            share = metro_summary.job_count / summary.job_count
        st.caption(
            f"{metro_summary.job_count} jobs in metro scope "
            f"({share:.1%} of filtered jobs)."
        )

        metro_metrics = [
            ("Median $/km", "revenue_per_km_median", True, False),
            ("Average $/km", "revenue_per_km_mean", True, False),
            ("Median margin $/m³", "margin_per_m3_median", True, False),
            ("Median margin %", "margin_per_m3_pct_median", False, True),
        ]
        metro_cols = st.columns(len(metro_metrics))
        for column, (label, attr, as_currency, as_percentage) in zip(
            metro_cols, metro_metrics
        ):
            metro_value = getattr(metro_profitability, attr)
            overall_value = getattr(profitability_summary, attr)
            delta = None
            if (
                metro_value is not None
                and overall_value is not None
                and not any(
                    isinstance(val, float)
                    and (math.isnan(val) or math.isinf(val))
                    for val in (metro_value, overall_value)
                )
            ):
                diff = metro_value - overall_value
                if as_currency:
                    delta = f"{diff:+,.2f}"
                elif as_percentage:
                    delta = f"{diff * 100:+.1f}%"
                else:
                    delta = f"{diff:+.2f}"
            column.metric(
                label,
                _format_value(
                    metro_value, currency=as_currency, percentage=as_percentage
                ),
                delta=delta,
            )


def build_route_map(
    df: pd.DataFrame,
    colour_label: str,
    *,
    show_routes: bool,
    show_points: bool,
) -> go.Figure:
    """Construct a Plotly Mapbox figure showing coloured routes and points."""
    palette = px.colors.qualitative.Bold or [
        "#636EFA",
        "#EF553B",
        "#00CC96",
        "#AB63FA",
    ]
    colour_values = list(dict.fromkeys(df["map_colour_value"].tolist()))
    if not palette:
        palette = ["#636EFA"]
    if len(colour_values) > len(palette):
        repeats = (len(colour_values) // len(palette)) + 1
        palette = (palette * repeats)[: len(colour_values)]
    colour_map = {
        value: palette[idx % len(palette)] for idx, value in enumerate(colour_values)
    }

    figure = go.Figure()

    if show_routes:
        for value in colour_values:
            category_df = df[df["map_colour_value"] == value]
            if category_df.empty:
                continue
            lat_values: list[float] = []
            lon_values: list[float] = []
            for _, row in category_df.iterrows():
                lat_values.extend([row["origin_lat"], row["dest_lat"], None])
                lon_values.extend([row["origin_lon"], row["dest_lon"], None])
            figure.add_trace(
                go.Scattermap(
                    lat=lat_values,
                    lon=lon_values,
                    mode="lines",
                    line={"width": 2, "color": colour_map[value]},
                    name=value,
                    legendgroup=value,
                    showlegend=False,
                    hoverinfo="skip",
                )
            )

    if show_points:
        for value in colour_values:
            category_df = df[df["map_colour_value"] == value]
            if category_df.empty:
                continue
            marker_lat: list[float] = []
            marker_lon: list[float] = []
            marker_text: list[str] = []
            for _, row in category_df.iterrows():
                job_id = row.get("id", "n/a")
                origin_label = (
                    row.get("origin_city")
                    or row.get("origin")
                    or row.get("origin_raw")
                    or "Origin"
                )
                destination_label = (
                    row.get("destination_city")
                    or row.get("destination")
                    or row.get("destination_raw")
                    or "Destination"
                )
                marker_lat.append(row["origin_lat"])
                marker_lon.append(row["origin_lon"])
                marker_text.append(
                    f"{colour_label}: {value}<br>Origin: {origin_label}<br>Job ID: {job_id}"
                )
                marker_lat.append(row["dest_lat"])
                marker_lon.append(row["dest_lon"])
                marker_text.append(
                    f"{colour_label}: {value}<br>Destination: {destination_label}<br>Job ID: {job_id}"
                )

            figure.add_trace(
                go.Scattermap(
                    lat=marker_lat,
                    lon=marker_lon,
                    mode="markers",
                    marker={
                        "size": 9,
                        "color": colour_map[value],
                        "opacity": 0.85,
                    },
                    text=marker_text,
                    hovertemplate="%{text}<extra></extra>",
                    name=value,
                    legendgroup=value,
                )
            )

    all_lat = pd.concat([df["origin_lat"], df["dest_lat"]])
    all_lon = pd.concat([df["origin_lon"], df["dest_lon"]])
    center_lat = float(all_lat.mean()) if not all_lat.empty else 0.0
    center_lon = float(all_lon.mean()) if not all_lon.empty else 0.0

    figure.update_layout(
        mapbox={
            "style": "carto-positron",
            "center": {"lat": center_lat, "lon": center_lon},
            "zoom": 3,
        },
        legend={"orientation": "h", "yanchor": "bottom", "y": 0.01},
        margin={"l": 0, "r": 0, "t": 0, "b": 0},
    )
    return figure


def _initial_view_state(df: pd.DataFrame) -> pdk.ViewState:
    if df.empty:
        return pdk.ViewState(latitude=-25.2744, longitude=133.7751, zoom=4.0)
    lat_column = "lat" if "lat" in df.columns else "origin_lat"
    lon_column = "lon" if "lon" in df.columns else "origin_lon"
    lat = pd.to_numeric(df[lat_column], errors="coerce").dropna()
    lon = pd.to_numeric(df[lon_column], errors="coerce").dropna()
    if lat.empty or lon.empty:
        return pdk.ViewState(latitude=-25.2744, longitude=133.7751, zoom=4.0)
    return pdk.ViewState(latitude=float(lat.mean()), longitude=float(lon.mean()), zoom=4.5)


def render_network_map(
    historical_routes: pd.DataFrame,
    trucks: pd.DataFrame,
    active_routes: pd.DataFrame,
    *,
    toggle_key: str = "network_map_live_overlay_toggle",
) -> None:
    st.markdown("### Live network overview")

    show_live_overlay: bool = True
    toggle_help = (
        "Toggle the live overlay of active routes and truck telemetry without hiding the "
        "base map."
    )
    view_mode = st.radio(
        "Map view",
        ("Overlay", "Heatmap"),
        horizontal=True,
        key=f"{toggle_key}_view_mode",
        help="Switch between the layered network overlay and an aggregated density heatmap.",
    )
    if hasattr(st, "toggle"):
        show_live_overlay = st.toggle(
            "Show live network overlay",
            value=True,
            help=toggle_help,
            key=toggle_key,
        )
    else:
        # Older versions of Streamlit do not expose st.toggle; fall back to a checkbox.
        show_live_overlay = st.checkbox(
            "Show live network overlay",
            value=True,
            help=toggle_help,
            key=toggle_key,
        )

    base_map_layer = pdk.Layer(
        "TileLayer",
        data="https://tile.openstreetmap.org/{z}/{x}/{y}.png",
        min_zoom=0,
        max_zoom=19,
        tile_size=256,
        attribution="© OpenStreetMap contributors",
    )

    truck_data = trucks.copy()
    if not truck_data.empty:
        truck_data["colour"] = truck_data["status"].map(TRUCK_STATUS_COLOURS)
        truck_data["colour"] = truck_data["colour"].apply(
            lambda value: value if isinstance(value, (list, tuple)) else [0, 122, 204]
        )
        truck_data["tooltip"] = truck_data.apply(
            lambda row: f"{row['truck_id']} ({row['status']})", axis=1
        )

    historical_overlay = historical_routes.copy()
    if not historical_overlay.empty and "route_geojson" in historical_overlay.columns:
        historical_overlay["route_path"] = historical_overlay["route_geojson"].apply(_geojson_to_path)
    else:
        historical_overlay["route_path"] = None

<<<<<<< HEAD
    historical_has_paths = (
        not historical_overlay.empty
        and "route_path" in historical_overlay.columns
        and historical_overlay["route_path"].notna().any()
    )
    active_has_geometry = (
        not active_routes.empty
        and "route_geometry" in active_routes.columns
        and active_routes["route_geometry"].notna().any()
    )
=======
    overlay_layers: list[pdk.Layer] = []

    if show_live_overlay and not historical_routes.empty:
        history_layer = pdk.Layer(
            "PolygonLayer",
            data=historical_routes,
            get_polygon="route_polygon",
            get_fill_color="fill_colour",
            stroked=False,
            filled=True,
            pickable=True,
            extruded=False,
            parameters={"depthTest": False},
        )
        overlay_layers.append(history_layer)
>>>>>>> 60742f93

    if view_mode == "Overlay":
        show_actual_routes = False
        if show_live_overlay and (historical_has_paths or active_has_geometry):
            show_actual_routes = st.checkbox(
                "Show actual route traces when available",
                value=historical_has_paths or active_has_geometry,
                help="Draw recorded telemetry paths instead of straight corridor lines when data is available.",
                key=f"{toggle_key}_show_actual_routes",
            )

        overlay_layers: list[pdk.Layer] = []

        if show_live_overlay and not historical_routes.empty:
            history_layer = pdk.Layer(
                "PolygonLayer",
                data=historical_routes,
                get_polygon="route_polygon",
                get_fill_color="fill_colour",
                stroked=False,
                filled=True,
                pickable=True,
                extruded=False,
                parameters={"depthTest": False},
            )
            overlay_layers.append(history_layer)

        if show_live_overlay and not active_routes.empty:
            if "job_id" in active_routes.columns and not historical_routes.empty:
                enriched = active_routes.merge(
                    historical_routes[
                        [
                            "id",
                            "colour",
                            "fill_colour",
                            "line_width",
                            "route_polygon",
                            "profit_band",
                            "profitability_status",
                            "tooltip",
                        ]
                    ],
                    left_on="job_id",
                    right_on="id",
                    how="left",
                    suffixes=("", "_hist"),
                )
                if "colour" not in enriched.columns and "colour_hist" in enriched.columns:
                    enriched["colour"] = enriched["colour_hist"]
                if "profit_band" not in enriched.columns and "profit_band_hist" in enriched.columns:
                    enriched["profit_band"] = enriched["profit_band_hist"]
                if (
                    "profitability_status" not in enriched.columns
                    and "profitability_status_hist" in enriched.columns
                ):
                    enriched["profitability_status"] = enriched["profitability_status_hist"]
                if "tooltip" not in enriched.columns and "tooltip_hist" in enriched.columns:
                    enriched["tooltip"] = enriched["tooltip_hist"]
                if "fill_colour" not in enriched.columns and "fill_colour_hist" in enriched.columns:
                    enriched["fill_colour"] = enriched["fill_colour_hist"]
                if "line_width" not in enriched.columns and "line_width_hist" in enriched.columns:
                    enriched["line_width"] = enriched["line_width_hist"]
                if "route_polygon" not in enriched.columns and "route_polygon_hist" in enriched.columns:
                    enriched["route_polygon"] = enriched["route_polygon_hist"]
            else:
                enriched = active_routes.copy()
                enriched["colour"] = [PROFITABILITY_COLOURS["Unknown"]] * len(enriched)
                enriched["profit_band"] = "Unknown"
                enriched["profitability_status"] = "Unknown"
                enriched["tooltip"] = "Active route"

            default_width = compute_profitability_line_width("Unknown")
            if "line_width" not in enriched.columns:
                enriched["line_width"] = default_width
            else:
                enriched["line_width"] = enriched["line_width"].fillna(default_width)

            def _ensure_fill_colour(value: object) -> list[int]:
                if isinstance(value, (list, tuple)):
                    rgba = list(value)
                else:
                    rgba = []
                if len(rgba) < 3:
                    rgba = [255, 255, 255]
                else:
                    rgba = [int(component) for component in rgba[:4]]
                if len(rgba) == 3:
                    rgba.append(180)
                if len(rgba) < 4:
                    rgba.extend([180] * (4 - len(rgba)))
                if len(rgba) > 4:
                    rgba = rgba[:4]
                return rgba

            if "fill_colour" not in enriched.columns:
                enriched["fill_colour"] = [
                    _ensure_fill_colour(PROFITABILITY_COLOURS["Unknown"]) for _ in range(len(enriched))
                ]
            else:
                enriched["fill_colour"] = enriched["fill_colour"].apply(_ensure_fill_colour)

            enriched["route_polygon"] = enriched.apply(
                lambda row: row.get("route_polygon")
                if isinstance(row.get("route_polygon"), list) and row.get("route_polygon")
                else compute_tapered_route_polygon(row),
                axis=1,
            )

            enriched["colour"] = enriched["colour"].apply(
                lambda value: value if isinstance(value, (list, tuple)) else [255, 255, 255]
            )

            active_layer = pdk.Layer(
                "PolygonLayer",
                data=enriched,
                get_polygon="route_polygon",
                get_fill_color="fill_colour",
                stroked=False,
                filled=True,
                pickable=True,
                extruded=False,
                parameters={"depthTest": False},
            )
            overlay_layers.append(active_layer)

            if show_live_overlay and not historical_routes.empty:
                if show_actual_routes and historical_has_paths:
                    history_paths = historical_overlay.dropna(subset=["route_path"])
                    if not history_paths.empty:
                        history_layer = pdk.Layer(
                            "PathLayer",
                            data=history_paths,
                            get_path="route_path",
                            get_color="colour",
                            get_width="line_width",
                            width_min_pixels=1,
                            pickable=True,
                            opacity=0.4,
                        )
                        overlay_layers.append(history_layer)
                else:
                    history_layer = pdk.Layer(
                        "LineLayer",
                        data=historical_routes,
                        get_source_position="[origin_lon, origin_lat]",
                        get_target_position="[dest_lon, dest_lat]",
                        get_color="colour",
                        get_width="line_width",
                        pickable=True,
                        opacity=0.4,
                    )
                    overlay_layers.append(history_layer)

            if "job_id" in active_routes.columns and not historical_routes.empty:
                merge_columns = [
                    "id",
                    "colour",
                    "profit_band",
                    "profitability_status",
                    "tooltip",
                ]
                if "route_path" in historical_overlay.columns:
                    merge_columns.append("route_path")
                enriched = active_routes.merge(
                    historical_overlay[merge_columns],
                    left_on="job_id",
                    right_on="id",
                    how="left",
                    suffixes=("", "_hist"),
                )
                if "colour" not in enriched.columns and "colour_hist" in enriched.columns:
                    enriched["colour"] = enriched["colour_hist"]
                if (
                    "profit_band" not in enriched.columns
                    and "profit_band_hist" in enriched.columns
                ):
                    enriched["profit_band"] = enriched["profit_band_hist"]
                if (
                    "profitability_status" not in enriched.columns
                    and "profitability_status_hist" in enriched.columns
                ):
                    enriched["profitability_status"] = enriched["profitability_status_hist"]
                if "tooltip" not in enriched.columns and "tooltip_hist" in enriched.columns:
                    enriched["tooltip"] = enriched["tooltip_hist"]
                if "route_path" not in enriched.columns and "route_path_hist" in enriched.columns:
                    enriched["route_path"] = enriched["route_path_hist"]
            else:
                enriched = active_routes.copy()
                enriched["colour"] = [PROFITABILITY_COLOURS["Unknown"]] * len(enriched)
                enriched["profit_band"] = "Unknown"
                enriched["profitability_status"] = "Unknown"
                enriched["tooltip"] = "Active route"

            enriched["colour"] = enriched["colour"].apply(
                lambda value: value if isinstance(value, (list, tuple)) else [255, 255, 255]
            )
            enriched["tooltip"] = enriched.apply(
                lambda row: "Truck {} ({})".format(
                    row["truck_id"],
                    row.get("profitability_status")
                    or row.get("profit_band", "Unknown"),
                ),
                axis=1,
            )

            if "route_geometry" in enriched.columns:
                enriched["route_path_geometry"] = enriched["route_geometry"].apply(_geojson_to_path)
                if "route_path" in enriched.columns:
                    enriched["route_path"] = enriched["route_path_geometry"].combine_first(
                        enriched["route_path"]
                    )
                else:
                    enriched["route_path"] = enriched["route_path_geometry"]

            if show_actual_routes:
                if "route_path" in enriched.columns:
                    active_path_data = enriched.dropna(subset=["route_path"])
                else:
                    active_path_data = pd.DataFrame()
                if not active_path_data.empty:
                    active_layer = pdk.Layer(
                        "PathLayer",
                        data=active_path_data,
                        get_path="route_path",
                        get_color="colour",
                        get_width=5,
                        width_min_pixels=2,
                        pickable=True,
                        opacity=0.9,
                    )
                    overlay_layers.append(active_layer)
            else:
                active_layer = pdk.Layer(
                    "LineLayer",
                    data=enriched,
                    get_source_position="[origin_lon, origin_lat]",
                    get_target_position="[dest_lon, dest_lat]",
                    get_color="colour",
                    get_width=5,
                    pickable=True,
                    opacity=0.9,
                )
                overlay_layers.append(active_layer)

        if show_live_overlay and not truck_data.empty:
            trucks_layer = pdk.Layer(
                "ScatterplotLayer",
                data=truck_data,
                get_position="[lon, lat]",
                get_fill_color="colour",
                get_radius=800,
                pickable=True,
            )
            overlay_layers.append(trucks_layer)

            text_layer = pdk.Layer(
                "TextLayer",
                data=truck_data,
                get_position="[lon, lat]",
                get_text="truck_id",
                get_color="colour",
                get_size=12,
                size_units="meters",
                size_scale=16,
                get_alignment_baseline="bottom",
            )
            overlay_layers.append(text_layer)

        view_df_candidates: list[pd.DataFrame] = []
        if not historical_routes.empty:
            view_df_candidates.append(
                historical_routes.rename(columns={"origin_lat": "lat", "origin_lon": "lon"})[
                    ["lat", "lon"]
                ]
            )
        if not truck_data.empty:
            view_df_candidates.append(truck_data[["lat", "lon"]])
        if not active_routes.empty:
            view_df_candidates.append(
                active_routes.rename(columns={"origin_lat": "lat", "origin_lon": "lon"})[
                    ["lat", "lon"]
                ]
            )
        view_df = pd.concat(view_df_candidates) if view_df_candidates else pd.DataFrame()

        tooltip = None
        if show_live_overlay and overlay_layers:
            tooltip = {"html": "<b>{tooltip}</b>", "style": {"color": "white"}}

        st.pydeck_chart(
            pdk.Deck(
                layers=[base_map_layer, *overlay_layers],
                initial_view_state=_initial_view_state(view_df),
                tooltip=tooltip,
                map_style=None,
            )
        )

        if show_live_overlay and overlay_layers:
            legend_cols = st.columns(len(PROFITABILITY_COLOURS))
            for (band, colour), column in zip(PROFITABILITY_COLOURS.items(), legend_cols):
                colour_hex = "#" + "".join(f"{int(c):02x}" for c in colour)
                column.markdown(
                    f"<div style='color:{colour_hex}; font-weight:bold'>{band}</div>",
                    unsafe_allow_html=True,
                )
        elif show_live_overlay and not overlay_layers:
            st.info("No live overlays match the current filters yet.")
    else:
        if historical_routes.empty and trucks.empty and active_routes.empty:
            st.info("No geocoded historical jobs or live telemetry available to plot yet.")
            return

        radius_pixels = st.slider(
            "Heatmap radius",
            min_value=20,
            max_value=150,
            value=60,
            step=10,
            key=f"{toggle_key}_heatmap_radius",
            help="Adjust how far each point influence spreads across the heatmap.",
        )
        intensity = st.slider(
            "Heatmap intensity",
            min_value=0.2,
            max_value=4.0,
            value=1.0,
            step=0.2,
            key=f"{toggle_key}_heatmap_intensity",
            help="Increase to emphasise clusters of live activity.",
        )

        heatmap_source = build_live_heatmap_source(historical_routes, active_routes, truck_data)

        if heatmap_source.empty:
            st.info(
                "Live heatmap requires geocoded historical routes, active routes, or truck telemetry."
            )
            return

        heatmap_layer = pdk.Layer(
            "HeatmapLayer",
            data=heatmap_source,
            get_position="[lon, lat]",
            aggregation="SUM",
            get_weight="weight",
            radiusPixels=radius_pixels,
            intensity=intensity,
        )

        st.pydeck_chart(
            pdk.Deck(
                layers=[base_map_layer, heatmap_layer],
                initial_view_state=_initial_view_state(heatmap_source),
                tooltip=None,
                map_style=None,
            )
        )

        st.caption(
            "Historical endpoints provide the base density, active routes carry more weight, "
            "and live trucks are boosted the most so current activity shines through."
        )


def _set_query_params(**params: str) -> None:
    """Set Streamlit query parameters using the stable API when available."""
    query_params = getattr(st, "query_params", None)
    if query_params is not None:
        query_params.from_dict(params)
        return
    # Fallback for older Streamlit versions.
    st.experimental_set_query_params(**params)


def _get_query_params() -> Dict[str, List[str]]:
    """Return query parameters as a dictionary of lists."""
    query_params = getattr(st, "query_params", None)
    if query_params is not None:
        return {key: query_params.get_all(key) for key in query_params.keys()}
    return st.experimental_get_query_params()


def _rerun_app() -> None:
    """Trigger a Streamlit rerun using the available API."""
    rerun = getattr(st, "rerun", None)
    if rerun is not None:
        rerun()
        return
    st.experimental_rerun()


def _first_non_empty(route: pd.Series, columns: Sequence[str]) -> Optional[str]:
    for column in columns:
        if column in route and isinstance(route[column], str):
            value = route[column].strip()
            if value:
                return value
    return None


def _format_route_label(route: pd.Series) -> str:
    origin = _first_non_empty(
        route,
        [
            "corridor_display",
            "origin",
            "origin_city",
            "origin_normalized",
            "origin_raw",
        ],
    ) or "Origin"
    destination = _first_non_empty(
        route,
        [
            "destination",
            "destination_city",
            "destination_normalized",
            "destination_raw",
        ],
    ) or "Destination"
    distance_value: Optional[float] = None
    for column in ("distance_km", "distance", "km", "kms"):
        if column in route and pd.notna(route[column]):
            try:
                distance_value = float(route[column])
            except (TypeError, ValueError):
                continue
            break
    if distance_value is not None and not math.isnan(distance_value):
        return f"{origin} → {destination} ({distance_value:.1f} km)"
    return f"{origin} → {destination}"


def _extract_route_date(route: pd.Series) -> Optional[date]:
    for column in (
        "job_date",
        "move_date",
        "delivery_date",
        "created_at",
        "updated_at",
    ):
        if column in route and pd.notna(route[column]):
            try:
                return pd.to_datetime(route[column]).date()
            except Exception:
                continue
    return None


def _extract_route_volume(route: pd.Series, candidates: Sequence[str]) -> Optional[float]:
    for column in candidates:
        if not column:
            continue
        if column in route and pd.notna(route[column]):
            try:
                return float(route[column])
            except (TypeError, ValueError):
                continue
    return None


with connection_scope() as conn:
    break_even_value = ensure_break_even_parameter(conn)
    ensure_quote_schema(conn)

    df_all: pd.DataFrame = pd.DataFrame()
    mapping: ColumnMapping = _blank_column_mapping()
    dataset_loader = load_historical_jobs
    dataset_key = "historical"
    dataset_label = "Historical quotes"
    dataset_error: Optional[str] = None
    empty_dataset_message: Optional[str] = None

    start_date: Optional[date] = None
    end_date: Optional[date] = None
    selected_corridor: Optional[str] = None
    selected_clients: List[str] = []
    postcode_prefix: Optional[str] = None

    with st.sidebar:
        st.header("Filters")
        if st.button(
            "Initialise database tables",
            help=(
                "Create empty historical and live job tables so the dashboard can run "
                "before data imports."
            ),
        ):
            ensure_core_schema(conn)
            ensure_dashboard_tables(conn)
            ensure_quote_schema(conn)
            st.success(
                "Database tables initialised. Import data or start building quotes below."
            )

        dataset_options = {
            "Historical quotes": ("historical", load_historical_jobs),
            "Saved quick quotes": ("quotes", load_quotes),
            "Live jobs": ("live", load_live_jobs),
        }
        dataset_label = st.radio(
            "Dataset",
            options=list(dataset_options.keys()),
            format_func=lambda label: label,
        )
        dataset_key, dataset_loader = dataset_options[dataset_label]

        import_feedback: Optional[tuple[str, str]] = None
        if dataset_key == "historical":
            with st.expander("Import historical jobs from CSV", expanded=False):
                import_form = st.form(key="historical_import_form")
                uploaded_file = import_form.file_uploader(
                    "Select CSV file", type=["csv"], help="Requires headers such as date, origin, destination and m3."
                )
                submit_import = import_form.form_submit_button("Import jobs")
                if submit_import:
                    if uploaded_file is None:
                        import_feedback = (
                            "warning",
                            "Choose a CSV file before importing.",
                        )
                    else:
                        try:
                            imported_df = pd.read_csv(uploaded_file)
                        except Exception as exc:
                            import_feedback = (
                                "error",
                                f"Failed to read CSV: {exc}",
                            )
                        else:
                            try:
                                inserted, skipped_rows = import_historical_jobs_from_dataframe(
                                    conn, imported_df
                                )
                            except ValueError as exc:
                                import_feedback = ("error", str(exc))
                            except Exception as exc:
                                import_feedback = (
                                    "error",
                                    f"Failed to import historical jobs: {exc}",
                                )
                            else:
                                if inserted:
                                    message = (
                                        f"Imported {inserted} historical job"
                                        f"{'s' if inserted != 1 else ''}."
                                    )
                                    if skipped_rows:
                                        message += (
                                            f" Skipped {skipped_rows} row"
                                            f"{'s' if skipped_rows != 1 else ''} with missing or duplicate data."
                                        )
                                    import_feedback = ("success", message)
                                else:
                                    if skipped_rows:
                                        message = (
                                            "No new rows imported. Skipped "
                                            f"{skipped_rows} row{'s' if skipped_rows != 1 else ''} due to validation or duplicates."
                                        )
                                    else:
                                        message = "No rows imported from the provided file."
                                    import_feedback = ("warning", message)

        try:
            df_all, mapping = dataset_loader(conn)
        except RuntimeError as exc:
            dataset_error = str(exc)
        except Exception as exc:
            dataset_error = f"Failed to load {dataset_label.lower()} data: {exc}"

        if import_feedback:
            level, message = import_feedback
            if level == "success":
                st.success(message)
            elif level == "warning":
                st.info(message)
            else:
                st.error(message)

        data_available = dataset_error is None and not df_all.empty

        today_value = date.today()
        date_column = "job_date" if "job_date" in df_all.columns else mapping.date
        if data_available and date_column and date_column in df_all.columns:
            df_all[date_column] = pd.to_datetime(df_all[date_column], errors="coerce")
            min_date = df_all[date_column].min()
            max_date = df_all[date_column].max()
            default_start = (
                min_date.date() if isinstance(min_date, pd.Timestamp) else today_value
            )
            default_end = (
                max_date.date() if isinstance(max_date, pd.Timestamp) else today_value
            )
            date_range = st.date_input(
                "Date range",
                value=(default_start, default_end),
                min_value=default_start,
                max_value=default_end,
            )
            if isinstance(date_range, tuple) and len(date_range) == 2:
                start_date, end_date = date_range
            else:
                start_date = default_start
                end_date = default_end
        else:
            st.date_input(
                "Date range",
                value=(today_value, today_value),
                disabled=True,
            )
            start_date = None
            end_date = None

        corridor_options: List[str] = []
        if data_available:
            corridor_series = df_all.get("corridor_display")
            if corridor_series is not None:
                corridor_options = sorted(
                    pd.Series(corridor_series).dropna().astype(str).unique().tolist()
                )
        corridor_selection = st.selectbox(
            "Corridor",
            options=["All corridors"] + corridor_options,
            index=0,
            disabled=not data_available,
        )
        selected_corridor = None if corridor_selection == "All corridors" else corridor_selection

        client_options: List[str] = []
        if data_available:
            client_series = df_all.get("client_display")
            if client_series is not None:
                client_options = sorted(
                    pd.Series(client_series).dropna().astype(str).unique().tolist()
                )
        selected_clients = st.multiselect(
            "Client",
            options=client_options,
            default=client_options if client_options else [],
            disabled=not data_available,
        )

        postcode_prefix = st.text_input(
            "Corridor contains postcode prefix",
            value=postcode_prefix or "",
            disabled=not data_available,
            help="Match origin or destination postcode prefixes (e.g. 40 to match 4000-4099).",
        ) or None

        if dataset_error:
            st.error(dataset_error)
        elif not data_available:
            empty_messages = {
                "historical": (
                    "historical_jobs table has no rows yet. Import historical jobs to populate the view."
                ),
                "quotes": (
                    "quotes table has no rows yet. Save a quick quote to populate the view."
                ),
                "live": "jobs table has no rows yet. Add live jobs to populate the view.",
            }
            empty_dataset_message = empty_messages.get(
                dataset_key, "No rows available for the selected dataset."
            )
            st.info(empty_dataset_message)

        st.subheader("Break-even model")
        new_break_even = st.number_input(
            "Break-even $/m³",
            min_value=0.0,
            value=float(break_even_value),
            step=5.0,
            help="Used to draw break-even bands on the histogram.",
        )
        if st.button("Update break-even"):
            update_break_even(conn, new_break_even)
            st.success(f"Break-even updated to ${new_break_even:,.2f}")
            break_even_value = new_break_even

    data_available = dataset_error is None and not df_all.empty

    filtered_df = pd.DataFrame()
    filtered_mapping = mapping
    has_filtered_data = False
    if data_available:
        try:
            filtered_df, filtered_mapping = dataset_loader(
                conn,
                start_date=start_date,
                end_date=end_date,
                clients=selected_clients or None,
                corridor=selected_corridor,
                postcode_prefix=postcode_prefix,
            )
            has_filtered_data = not filtered_df.empty
        except RuntimeError as exc:
            dataset_error = str(exc)
        except Exception as exc:
            dataset_error = f"Failed to apply filters: {exc}"

    if dataset_error:
        st.error(dataset_error)
    elif not data_available:
        st.info(
            empty_dataset_message
            or "No rows available for the selected dataset. Use the initialise button to create empty tables."
        )
    elif not has_filtered_data:
        st.warning("No jobs match the selected filters. Quote builder remains available below.")

    tab_labels = [
        "Histogram",
        "Profitability insights",
        "Route maps",
        "Quote builder",
        "Optimizer",
    ]
    params = _get_query_params()
    requested_tab = params.get("view", [tab_labels[0]])[0]
    if requested_tab not in tab_labels:
        requested_tab = tab_labels[0]
    if requested_tab != tab_labels[0]:
        ordered_labels = [
            requested_tab,
            *[label for label in tab_labels if label != requested_tab],
        ]
    else:
        ordered_labels = tab_labels

    with tabs_placeholder:
        streamlit_tabs = st.tabs(ordered_labels)
    tab_map: Dict[str, Any] = {
        label: tab for label, tab in zip(ordered_labels, streamlit_tabs)
    }

    summary: Optional[DistributionSummary] = None
    profitability_summary: Optional[ProfitabilitySummary] = None
    metro_summary: Optional[DistributionSummary] = None
    metro_profitability: Optional[ProfitabilitySummary] = None
    metro_distance_km = 100.0
    if has_filtered_data:
        summary = summarise_distribution(filtered_df, break_even_value)
        profitability_summary = summarise_profitability(filtered_df)

        metro_df = _filter_by_distance(
            filtered_df, metro_only=True, max_distance_km=metro_distance_km
        )
        if not metro_df.empty:
            metro_summary = summarise_distribution(metro_df, break_even_value)
            metro_profitability = summarise_profitability(metro_df)

        render_summary(
            summary,
            break_even_value,
            profitability_summary,
            metro_summary=metro_summary,
            metro_profitability=metro_profitability,
            metro_distance_km=metro_distance_km,
        )

    truck_positions = load_truck_positions(conn)
    active_routes = load_active_routes(conn)
    map_routes = prepare_profitability_route_data(filtered_df, break_even_value)

    render_network_map(
        map_routes,
        truck_positions,
        active_routes,
        toggle_key="network_map_live_overlay_toggle_overview",
    )

    with tab_map["Histogram"]:
        if has_filtered_data:
            histogram = create_histogram(filtered_df, break_even_value)
            st.plotly_chart(histogram, use_container_width=True)
            st.caption(
                "Histogram overlays include the normal distribution fit plus kurtosis and dispersion markers for context."
            )
        elif dataset_error:
            st.error("Unable to load jobs — initialise the database and retry.")
        else:
            st.info("Import historical jobs to plot the price distribution histogram.")

    with tab_map["Profitability insights"]:
        if has_filtered_data:
            st.markdown("### Profitability insights")
            view_options = {
                "m³ vs km profitability": create_m3_vs_km_figure,
                "Quoted vs calculated $/m³": create_m3_margin_figure,
                "Metro profitability spotlight": lambda data: create_metro_profitability_figure(
                    data, max_distance_km=metro_distance_km
                ),
            }
            selected_view = st.radio(
                "Choose a view",
                list(view_options.keys()),
                horizontal=True,
                help="Switch between per-kilometre earnings and quoted-versus-cost comparisons.",
                key="profitability_view",
            )
            fig = view_options[selected_view](filtered_df)
            st.plotly_chart(fig, use_container_width=True)

            if selected_view == "Metro profitability spotlight":
                st.caption(
                    "Metro view highlights close-in routes with margin and cost sensitivity overlays."
                )

            if "margin_per_m3" in filtered_df.columns:
                st.markdown("#### Margin outliers")
                ranked = (
                    filtered_df.dropna(subset=["margin_per_m3"]).sort_values("margin_per_m3")
                )
                if not ranked.empty:
                    low_cols, high_cols = st.columns(2)
                    display_fields = [
                        col
                        for col in [
                            "job_date",
                            "client_display",
                            "corridor_display",
                            "price_per_m3",
                            "final_cost_per_m3",
                            "margin_per_m3",
                            "margin_per_m3_pct",
                        ]
                        if col in ranked.columns
                    ]
                    low_cols.write("Lowest margin jobs")
                    low_cols.dataframe(ranked.head(5)[display_fields])
                    high_cols.write("Highest margin jobs")
                    high_cols.dataframe(ranked.tail(5).iloc[::-1][display_fields])
                else:
                    st.info("No margin data available to highlight outliers yet.")
        elif dataset_error:
            st.error("Unable to calculate profitability without job data.")
        else:
            st.info("Import jobs with price and cost data to unlock profitability insights.")

    truck_positions = load_truck_positions(conn)
    active_routes = load_active_routes(conn)

    with tab_map["Route maps"]:
        st.markdown("### Corridor visualisation")
        map_mode = st.radio(
            "Visualisation mode",
            ("Routes/points", "Heatmap", "Isochrones"),
            horizontal=True,
            help=(
                "Switch between individual routes/points, an aggregate density heatmap, "
                "or travel-time isochrones around each corridor."
            ),
        )
        metro_only = st.checkbox(
            "Limit to metro jobs (≤100 km)",
            value=False,
            help="Apply a distance filter using distance_km ≤ 100 to focus on metro corridors.",
        )

        scoped_df = _filter_by_distance(
            filtered_df, metro_only=metro_only, max_distance_km=metro_distance_km
        )

        if map_mode == "Routes/points":
            colour_dimensions = {
                "Job ID": "id",
                "Client": "client_display",
                "Destination city": "destination_city",
                "Origin city": "origin_city",
            }
            available_colour_dimensions = {
                label: column
                for label, column in colour_dimensions.items()
                if column in scoped_df.columns
            }

            if not available_colour_dimensions:
                st.info("No categorical columns available to colour the route map.")
            elif scoped_df.empty:
                st.info("No jobs match the metro filter for the current selection.")
            else:
                colour_label = st.selectbox(
                    "Colour routes by",
                    options=list(available_colour_dimensions.keys()),
                    help="Choose which attribute drives the route and point colouring.",
                )
                show_routes = st.checkbox("Show route lines", value=True)
                show_points = st.checkbox("Show origin/destination points", value=True)

                selected_column = available_colour_dimensions[colour_label]
                try:
                    plotly_map_df = _prepare_plotly_map_data(scoped_df, selected_column)
                except KeyError as exc:
                    st.warning(str(exc))
                    plotly_map_df = pd.DataFrame()

                if plotly_map_df.empty:
                    st.info(
                        "No routes with coordinates are available for the current filters."
                    )
                elif not show_routes and not show_points:
                    st.info("Enable at least one layer to view the route map.")
                else:
                    route_map = build_route_map(
                        plotly_map_df,
                        colour_label,
                        show_routes=show_routes,
                        show_points=show_points,
                    )
                    st.plotly_chart(route_map, use_container_width=True)
        elif map_mode == "Heatmap":
            weight_options = available_heatmap_weightings(filtered_df)
            weight_label = st.selectbox(
                "Heatmap weighting",
                options=list(weight_options.keys()),
                help="Choose which metric influences the heatmap intensity.",
            )
            weight_column = weight_options[weight_label]

            if scoped_df.empty:
                st.info("No jobs match the metro filter for the current selection.")
            else:
                try:
                    heatmap_source = build_heatmap_source(
                        scoped_df,
                        weight_column=weight_column,
                    )
                except KeyError as exc:
                    st.warning(str(exc))
                    heatmap_source = pd.DataFrame(columns=["lat", "lon", "weight"])

                if heatmap_source.empty:
                    st.info("No geocoded points are available for the current filters.")
                else:
                    centre = {
                        "lat": float(heatmap_source["lat"].mean()),
                        "lon": float(heatmap_source["lon"].mean()),
                    }
                    colour_scales = {
                        None: px.colors.sequential.YlOrRd,
                        "volume_m3": px.colors.sequential.Blues,
                        "margin_total": px.colors.diverging.RdYlGn,
                        "margin_per_m3": px.colors.sequential.Magma,
                        "margin_total_pct": px.colors.diverging.BrBG,
                        "margin_per_m3_pct": px.colors.diverging.BrBG,
                    }
                    midpoint_columns = {
                        "margin_total",
                        "margin_per_m3",
                        "margin_total_pct",
                        "margin_per_m3_pct",
                    }
                    midpoint = 0.0 if weight_column in midpoint_columns else None
                    heatmap_fig = px.density_mapbox(
                        heatmap_source,
                        lat="lat",
                        lon="lon",
                        z="weight",
                        radius=45,
                        opacity=0.8,
                        color_continuous_scale=colour_scales.get(
                            weight_column, px.colors.sequential.YlOrRd
                        ),
                        color_continuous_midpoint=midpoint,
                    )
                    hover_templates = {
                        None: f"{weight_label}: %{{z:.0f}} jobs<extra></extra>",
                        "volume_m3": f"{weight_label}: %{{z:.1f}} m³<extra></extra>",
                        "margin_total": f"{weight_label}: $%{{z:,.0f}}<extra></extra>",
                        "margin_per_m3": f"{weight_label}: $%{{z:,.0f}}/m³<extra></extra>",
                        "margin_total_pct": f"{weight_label}: %{{z:.1%}}<extra></extra>",
                        "margin_per_m3_pct": f"{weight_label}: %{{z:.1%}}<extra></extra>",
                    }
                    hover_template = hover_templates.get(
                        weight_column, f"{weight_label}: %{{z:.2f}}<extra></extra>"
                    )
                    for trace in heatmap_fig.data:
                        trace.hovertemplate = hover_template

                    heatmap_fig.update_layout(
                        mapbox={
                            "style": "carto-positron",
                            "center": centre,
                            "zoom": 4,
                        },
                        margin={"l": 0, "r": 0, "t": 0, "b": 0},
                        coloraxis_colorbar={"title": weight_label},
                    )
                    st.plotly_chart(heatmap_fig, use_container_width=True)
        else:
            centre_label = st.radio(
                "Isochrone centre",
                ("Origin", "Destination"),
                horizontal=True,
                help="Choose whether to anchor isochrones at route origins or destinations.",
            )
            iso_hours = st.slider(
                "Travel time horizon (hours)",
                min_value=0.5,
                max_value=24.0,
                value=4.0,
                step=0.5,
                help=(
                    "Approximate reach based on the corridor's average speed multiplied by this time horizon."
                ),
            )
            max_iso_routes = st.slider(
                "Maximum corridors to display",
                min_value=5,
                max_value=80,
                value=25,
                step=5,
                help="Limit the number of polygons rendered to keep the map readable.",
            )

            iso_source = build_isochrone_polygons(
                scoped_df,
                centre="origin" if centre_label == "Origin" else "destination",
                horizon_hours=float(iso_hours),
                max_routes=int(max_iso_routes),
            )

            if iso_source.empty:
                st.info(
                    "No geocoded routes with distance data are available to build isochrones for the current filters."
                )
            else:
                figure = go.Figure()
                palette = _ISOCHRONE_PALETTE or ["#636EFA"]

                for idx, (_, row) in enumerate(iso_source.iterrows()):
                    colour_hex = palette[idx % len(palette)]
                    r, g, b = _hex_to_rgb(colour_hex)
                    fill_colour = f"rgba({r},{g},{b},0.18)"
                    line_colour = f"rgba({r},{g},{b},0.9)"

                    figure.add_trace(
                        go.Scattermapbox(
                            lat=row["latitudes"],
                            lon=row["longitudes"],
                            mode="lines",
                            fill="toself",
                            line={"width": 2.0, "color": line_colour},
                            fillcolor=fill_colour,
                            name=row["label"],
                            hovertemplate=f"{row['tooltip']}<extra></extra>",
                        )
                    )

                    figure.add_trace(
                        go.Scattermapbox(
                            lat=[row["centre_lat"]],
                            lon=[row["centre_lon"]],
                            mode="markers",
                            marker={"size": 7, "color": line_colour},
                            hovertemplate=f"{row['tooltip']}<extra></extra>",
                            showlegend=False,
                        )
                    )

                centre_lat = float(iso_source["centre_lat"].mean())
                centre_lon = float(iso_source["centre_lon"].mean())

                figure.update_layout(
                    mapbox={
                        "style": "carto-positron",
                        "center": {"lat": centre_lat, "lon": centre_lon},
                        "zoom": 4,
                    },
                    margin={"l": 0, "r": 0, "t": 0, "b": 0},
                    legend={"orientation": "h", "yanchor": "bottom", "y": 0.01},
                )
                st.plotly_chart(figure, use_container_width=True)

        network_routes = prepare_profitability_map_data(scoped_df, break_even_value)
        render_network_map(
            network_routes,
            truck_positions,
            active_routes,
            toggle_key="network_map_live_overlay_toggle_tab",
        )

    with tab_map["Quote builder"]:
        saved_rowid = st.session_state.pop("quote_saved_rowid", None)
        if saved_rowid is not None:
            st.success(f"Quote saved as record #{saved_rowid}.")

        st.markdown("### Quote builder")
        st.caption(
            "Use a historical route to pre-fill the quick quote form, calculate pricing and optionally persist the result."
        )
        session_inputs: Optional[QuoteInput] = st.session_state.get(  # type: ignore[assignment]
            "quote_inputs"
        )
        quote_result: Optional[QuoteResult] = st.session_state.get(  # type: ignore[assignment]
            "quote_result"
        )
        manual_option = "Manual entry"
        map_columns = {"origin_lon", "origin_lat", "dest_lon", "dest_lat"}
        selected_route: Optional[pd.Series] = None

        if _QUOTE_COUNTRY_STATE_KEY not in st.session_state:
            initial_country = (
                session_inputs.country
                if session_inputs and session_inputs.country
                else COUNTRY_DEFAULT
            )
            st.session_state[_QUOTE_COUNTRY_STATE_KEY] = initial_country

        active_country = st.session_state.get(_QUOTE_COUNTRY_STATE_KEY)
        normalized_country: Optional[str]
        if isinstance(active_country, str):
            normalized_country = active_country.strip() or None
        else:
            normalized_country = None

        quote_prefill_df = enrich_missing_route_coordinates(
            filtered_df,
            conn,
            country=normalized_country,
        )

        if map_columns.issubset(quote_prefill_df.columns):
            map_routes = quote_prefill_df.dropna(subset=list(map_columns)).copy()
            if isinstance(normalized_country, str) and normalized_country:
                map_routes = filter_routes_by_country(map_routes, normalized_country)
            if not map_routes.empty:
                map_routes = map_routes.reset_index(drop=True)
                map_routes["route_label"] = map_routes.apply(_format_route_label, axis=1)
                option_list = [manual_option] + map_routes["route_label"].tolist()
                default_label = st.session_state.get("quote_selected_route", manual_option)
                if default_label not in option_list:
                    default_label = manual_option
                selected_label = st.selectbox(
                    "Prefill from historical route",
                    options=option_list,
                    index=option_list.index(default_label),
                    key="quote_selected_route",
                    help="Pick a historical job to pull its origin and destination into the form.",
                )
                if selected_label != manual_option:
                    selected_route = map_routes.loc[
                        map_routes["route_label"] == selected_label
                    ].iloc[0]
                    midpoint_lat = (
                        float(selected_route["origin_lat"]) + float(selected_route["dest_lat"])
                    ) / 2
                    midpoint_lon = (
                        float(selected_route["origin_lon"]) + float(selected_route["dest_lon"])
                    ) / 2
                    line_data = [
                        {
                            "from": [
                                float(selected_route["origin_lon"]),
                                float(selected_route["origin_lat"]),
                            ],
                            "to": [
                                float(selected_route["dest_lon"]),
                                float(selected_route["dest_lat"]),
                            ],
                        }
                    ]
                    scatter_data = [
                        {
                            "position": [
                                float(selected_route["origin_lon"]),
                                float(selected_route["origin_lat"]),
                            ],
                            "label": _first_non_empty(
                                selected_route,
                                ["origin", "origin_city", "origin_normalized", "origin_raw"],
                            )
                            or "Origin",
                            "color": [33, 150, 243, 200],
                        },
                        {
                            "position": [
                                float(selected_route["dest_lon"]),
                                float(selected_route["dest_lat"]),
                            ],
                            "label": _first_non_empty(
                                selected_route,
                                [
                                    "destination",
                                    "destination_city",
                                    "destination_normalized",
                                    "destination_raw",
                                ],
                            )
                            or "Destination",
                            "color": [244, 67, 54, 200],
                        },
                    ]
                    deck = pdk.Deck(
                        map_style="mapbox://styles/mapbox/light-v9",
                        initial_view_state=pdk.ViewState(
                            latitude=midpoint_lat,
                            longitude=midpoint_lon,
                            zoom=5,
                            pitch=30,
                        ),
                        layers=[
                            pdk.Layer(
                                "LineLayer",
                                data=line_data,
                                get_source_position="from",
                                get_target_position="to",
                                get_color=[33, 150, 243, 160],
                                get_width=5,
                            ),
                            pdk.Layer(
                                "ScatterplotLayer",
                                data=scatter_data,
                                get_position="position",
                                get_fill_color="color",
                                get_radius=40000,
                            ),
                            pdk.Layer(
                                "TextLayer",
                                data=scatter_data,
                                get_position="position",
                                get_text="label",
                                get_size=12,
                                size_units="meters",
                                size_scale=16,
                                get_alignment_baseline="top",
                            ),
                        ],
                    )
                    st.pydeck_chart(deck)
                    st.caption("Selected route visualised on the map.")
            else:
                st.info("No geocoded routes are available for the current filters yet.")
        else:
            st.info("Longitude/latitude columns are required to plot routes for quoting.")

        base_candidates: List[str] = [
            "cubic_m",
            "volume_m3",
            "volume_cbm",
            "volume",
            "cbm",
        ]
        for candidate in (filtered_mapping.volume, mapping.volume):
            if candidate and candidate not in base_candidates:
                base_candidates.append(candidate)

        default_origin = session_inputs.origin if session_inputs else ""
        default_destination = session_inputs.destination if session_inputs else ""
        default_volume = session_inputs.cubic_m if session_inputs else 30.0
        default_date = session_inputs.quote_date if session_inputs else date.today()
        default_modifiers = list(session_inputs.modifiers) if session_inputs else []
        if session_inputs is None:
            default_margin_percent: Optional[float] = DEFAULT_TARGET_MARGIN_PERCENT
        else:
            default_margin_percent = session_inputs.target_margin_percent
        default_country = st.session_state.get(_QUOTE_COUNTRY_STATE_KEY, COUNTRY_DEFAULT)

        if selected_route is not None:
            default_origin = _first_non_empty(
                selected_route,
                [
                    "origin",
                    "origin_normalized",
                    "origin_city",
                    "origin_raw",
                ],
            ) or default_origin
            default_destination = _first_non_empty(
                selected_route,
                [
                    "destination",
                    "destination_normalized",
                    "destination_city",
                    "destination_raw",
                ],
            ) or default_destination
            route_volume = _extract_route_volume(selected_route, base_candidates)
            if route_volume is not None:
                default_volume = route_volume
            route_date = _extract_route_date(selected_route)
            if route_date is not None:
                default_date = route_date
            route_country = _first_non_empty(
                selected_route, ["origin_country", "destination_country"]
            )
            if route_country:
                st.session_state[_QUOTE_COUNTRY_STATE_KEY] = route_country
                default_country = route_country

        modifier_options = [mod.id for mod in DEFAULT_MODIFIERS]
        modifier_labels: Dict[str, str] = {mod.id: mod.label for mod in DEFAULT_MODIFIERS}

        client_rows = conn.execute(
            """
            SELECT id, first_name, last_name, company_name, email, phone,
                   address_line1, address_line2, city, state, postcode, country, notes
            FROM clients
            ORDER BY
                CASE WHEN company_name IS NOT NULL AND TRIM(company_name) <> '' THEN 0 ELSE 1 END,
                LOWER(COALESCE(company_name, '')),
                LOWER(COALESCE(first_name, '')),
                LOWER(COALESCE(last_name, ''))
            """
        ).fetchall()
        client_option_values: List[Optional[int]] = [None] + [int(row[0]) for row in client_rows]
        client_label_map: Dict[int, str] = {
            int(row[0]): format_client_display(row[1], row[2], row[3])
            for row in client_rows
        }
        default_client_id = session_inputs.client_id if session_inputs else None
        default_client_details = session_inputs.client_details if session_inputs else None
        client_match_choice_state = st.session_state.get("quote_client_match_choice", -1)
        client_form_should_expand = bool(
            (default_client_id and default_client_id in client_option_values)
            or (
                default_client_details
                and hasattr(default_client_details, "has_any_data")
                and default_client_details.has_any_data()
            )
        )
        selected_client_id_form: Optional[int] = (
            default_client_id if default_client_id in client_option_values else None
        )
        entered_client_details_form: Optional[ClientDetails] = default_client_details
        match_choice_form = client_match_choice_state

        with st.form("quote_builder_form"):
            origin_value = st.text_input("Origin", value=default_origin)
            destination_value = st.text_input(
                "Destination", value=default_destination
            )
            country_value = st.text_input(
                "Country",
                value=default_country or COUNTRY_DEFAULT,
                key=_QUOTE_COUNTRY_STATE_KEY,
            )
            cubic_m_value = st.number_input(
                "Volume (m³)",
                min_value=1.0,
                value=float(default_volume or 1.0),
                step=1.0,
            )
            quote_date_value = st.date_input("Move date", value=default_date)
            selected_modifier_ids = st.multiselect(
                "Modifiers",
                options=modifier_options,
                default=[mid for mid in default_modifiers if mid in modifier_options],
                format_func=lambda mod_id: modifier_labels.get(mod_id, mod_id),
            )
            margin_cols = st.columns(2)
            apply_margin = margin_cols[0].checkbox(
                "Apply margin",
                value=default_margin_percent is not None,
                help="Include a target margin percentage on top of calculated costs.",
            )
            margin_percent_value = margin_cols[1].number_input(
                "Target margin %",
                min_value=0.0,
                max_value=100.0,
                value=float(
                    default_margin_percent
                    if default_margin_percent is not None
                    else DEFAULT_TARGET_MARGIN_PERCENT
                ),
                step=1.0,
                help=(
                    "Enter the desired margin percentage. The value is only used when 'Apply margin'"
                    " is enabled."
                ),
            )
            with st.expander(
                "Client details (optional)", expanded=client_form_should_expand
            ):
                existing_index = 0
                if selected_client_id_form in client_option_values:
                    existing_index = client_option_values.index(selected_client_id_form)
                selected_client_id_form = st.selectbox(
                    "Link to existing client",
                    options=client_option_values,
                    index=existing_index,
                    format_func=lambda cid: (
                        "No client linked"
                        if cid is None
                        else client_label_map.get(cid, f"Client #{cid}")
                    ),
                )
                st.caption(
                    "Enter details below to create a client record if no existing client applies."
                )
                company_input = st.text_input(
                    "Company name",
                    value=(
                        default_client_details.company_name
                        if default_client_details and default_client_details.company_name
                        else ""
                    ),
                )
                first_name_input = st.text_input(
                    "First name",
                    value=(
                        default_client_details.first_name
                        if default_client_details and default_client_details.first_name
                        else ""
                    ),
                )
                last_name_input = st.text_input(
                    "Last name",
                    value=(
                        default_client_details.last_name
                        if default_client_details and default_client_details.last_name
                        else ""
                    ),
                )
                email_input = st.text_input(
                    "Email",
                    value=(
                        default_client_details.email
                        if default_client_details and default_client_details.email
                        else ""
                    ),
                )
                phone_input = st.text_input(
                    "Phone",
                    value=(
                        default_client_details.phone
                        if default_client_details and default_client_details.phone
                        else ""
                    ),
                )
                address_line1_input = st.text_input(
                    "Address line 1",
                    value=(
                        default_client_details.address_line1
                        if default_client_details and default_client_details.address_line1
                        else ""
                    ),
                )
                address_line2_input = st.text_input(
                    "Address line 2",
                    value=(
                        default_client_details.address_line2
                        if default_client_details and default_client_details.address_line2
                        else ""
                    ),
                )
                city_input = st.text_input(
                    "City / Suburb",
                    value=(
                        default_client_details.city
                        if default_client_details and default_client_details.city
                        else ""
                    ),
                )
                state_input = st.text_input(
                    "State / Territory",
                    value=(
                        default_client_details.state
                        if default_client_details and default_client_details.state
                        else ""
                    ),
                )
                postcode_input = st.text_input(
                    "Postcode",
                    value=(
                        default_client_details.postcode
                        if default_client_details and default_client_details.postcode
                        else ""
                    ),
                )
                client_country_default = (
                    default_client_details.country
                    if default_client_details and default_client_details.country
                    else country_value
                    if country_value
                    else COUNTRY_DEFAULT
                )
                client_country_input = st.text_input(
                    "Client country",
                    value=client_country_default,
                )
                notes_input = st.text_area(
                    "Notes",
                    value=(
                        default_client_details.notes
                        if default_client_details and default_client_details.notes
                        else ""
                    ),
                    height=80,
                )
                entered_client_details_form = ClientDetails(
                    company_name=company_input,
                    first_name=first_name_input,
                    last_name=last_name_input,
                    email=email_input,
                    phone=phone_input,
                    address_line1=address_line1_input,
                    address_line2=address_line2_input,
                    city=city_input,
                    state=state_input,
                    postcode=postcode_input,
                    country=client_country_input,
                    notes=notes_input,
                )
                match_choice_form = -1
                if (
                    selected_client_id_form is None
                    and entered_client_details_form.has_any_data()
                ):
                    matches = find_client_matches(conn, entered_client_details_form)
                    if matches:
                        match_labels = {
                            match.id: f"{match.display_name} ({match.reason})"
                            for match in matches
                        }
                        warning_lines = "\n".join(
                            f"- {label}" for label in match_labels.values()
                        )
                        st.warning(
                            "Potential existing clients found:\n" + warning_lines
                        )
                        match_options = [-1] + list(match_labels.keys())
                        default_choice = (
                            client_match_choice_state
                            if client_match_choice_state in match_options
                            else -1
                        )
                        match_choice_form = st.selectbox(
                            "Would you like to link one of these clients?",
                            options=match_options,
                            index=match_options.index(default_choice),
                            format_func=lambda value: (
                                "Create new client"
                                if value == -1
                                else match_labels.get(value, f"Client #{value}")
                            ),
                            key="quote_client_match_choice",
                        )
                    else:
                        st.session_state.pop("quote_client_match_choice", None)
                else:
                    st.session_state.pop("quote_client_match_choice", None)
            submitted = st.form_submit_button("Calculate quote")

        stored_inputs = session_inputs

        if submitted:
            if not origin_value or not destination_value:
                st.error("Origin and destination are required to calculate a quote.")
            else:
                margin_to_apply = float(margin_percent_value) if apply_margin else None
                selected_client_id_final = selected_client_id_form
                client_details_to_store: Optional[ClientDetails]
                if (
                    entered_client_details_form
                    and entered_client_details_form.has_any_data()
                ):
                    client_details_to_store = entered_client_details_form
                else:
                    client_details_to_store = None

                submission_valid = True
                if selected_client_id_final is None and client_details_to_store is not None:
                    if match_choice_form not in (-1, None):
                        selected_client_id_final = int(match_choice_form)

                if submission_valid:
                    quote_inputs = QuoteInput(
                        origin=origin_value,
                        destination=destination_value,
                        cubic_m=float(cubic_m_value),
                        quote_date=quote_date_value,
                        modifiers=list(selected_modifier_ids),
                        target_margin_percent=margin_to_apply,
                        country=country_value or COUNTRY_DEFAULT,
                        client_id=selected_client_id_final,
                        client_details=client_details_to_store,
                    )
                    try:
                        result = calculate_quote(conn, quote_inputs)
                    except RuntimeError as exc:
                        st.error(str(exc))
                    except ValueError as exc:
                        st.error(str(exc))
                    else:
                        st.session_state["quote_inputs"] = quote_inputs
                        st.session_state["quote_result"] = result
                        st.session_state["quote_manual_override_enabled"] = False
                        st.session_state["quote_manual_override_amount"] = float(
                            result.final_quote
                        )
                        st.session_state["quote_pin_override"] = _initial_pin_state(result)
                        st.session_state.pop(_HAVERSINE_MODAL_STATE_KEY, None)
                        _set_query_params(view="Quote builder")
                        st.success("Quote calculated. Review the breakdown below.")
                        stored_inputs = quote_inputs
                        quote_result = result

        stored_inputs = st.session_state.get("quote_inputs")
        quote_result = st.session_state.get("quote_result")

        if quote_result and stored_inputs:
            st.markdown("#### Quote output")
            manual_enabled_key = "quote_manual_override_enabled"
            manual_amount_key = "quote_manual_override_amount"
            if manual_enabled_key not in st.session_state:
                st.session_state[manual_enabled_key] = (
                    quote_result.manual_quote is not None
                )
            if manual_amount_key not in st.session_state:
                st.session_state[manual_amount_key] = float(
                    quote_result.manual_quote
                    if quote_result.manual_quote is not None
                    else quote_result.final_quote
                )
            manual_override_enabled = bool(
                st.session_state.get(manual_enabled_key, False)
            )
            manual_override_amount = float(
                st.session_state.get(
                    manual_amount_key, quote_result.final_quote
                )
            )
            if manual_override_enabled:
                quote_result.manual_quote = manual_override_amount
            else:
                quote_result.manual_quote = None
            quote_result.summary_text = build_summary(stored_inputs, quote_result)
            st.session_state["quote_result"] = quote_result
            client_label: Optional[str] = None
            if stored_inputs.client_details and stored_inputs.client_details.display_name():
                client_label = stored_inputs.client_details.display_name()
            elif stored_inputs.client_id is not None:
                client_label = client_label_map.get(stored_inputs.client_id)
            if client_label:
                st.write(f"**Client:** {client_label}")
            st.write(
                f"**Route:** {quote_result.origin_resolved} → {quote_result.destination_resolved}"
            )
            st.write(
                f"**Distance:** {quote_result.distance_km:.1f} km ({quote_result.duration_hr:.1f} h)"
            )

            suggestion_cols = st.columns(2)

            def _render_address_feedback(
                col: "st.delta_generator.DeltaGenerator",
                label: str,
                candidates: Optional[List[str]],
                suggestions: Optional[List[str]],
                ambiguities: Optional[Dict[str, Sequence[str]]],
            ) -> None:
                clean_candidates = [c for c in candidates or [] if c]
                clean_suggestions = [s for s in suggestions or [] if s]
                clean_ambiguities = {
                    abbr: list(options)
                    for abbr, options in (ambiguities or {}).items()
                    if options
                }
                if not (
                    clean_candidates
                    or clean_suggestions
                    or clean_ambiguities
                ):
                    col.caption(f"No {label.lower()} corrections suggested.")
                    return

                col.markdown(f"**{label} corrections & suggestions**")
                if clean_candidates:
                    col.caption("Candidates considered during normalization:")
                    col.markdown(
                        "\n".join(f"- {candidate}" for candidate in clean_candidates)
                    )
                if clean_suggestions:
                    col.caption("Autocorrected place names from geocoding:")
                    col.markdown(
                        "\n".join(f"- {suggestion}" for suggestion in clean_suggestions)
                    )
                if clean_ambiguities:
                    col.caption("Ambiguous abbreviations detected:")
                    col.markdown(
                        "\n".join(
                            f"- **{abbr}** → {', '.join(options)}"
                            for abbr, options in clean_ambiguities.items()
                        )
                    )

            _render_address_feedback(
                suggestion_cols[0],
                "Origin",
                quote_result.origin_candidates,
                quote_result.origin_suggestions,
                quote_result.origin_ambiguities,
            )
            _render_address_feedback(
                suggestion_cols[1],
                "Destination",
                quote_result.destination_candidates,
                quote_result.destination_suggestions,
                quote_result.destination_ambiguities,
            )

            pin_state = _ensure_pin_state(quote_result)
            pin_related_notes: List[str] = []
            straight_line_detected = False
            for notes in (
                quote_result.origin_suggestions,
                quote_result.destination_suggestions,
            ):
                for note in notes or []:
                    if not note:
                        continue
                    lowered = note.lower()
                    if _PIN_NOTE.lower() in lowered or "straight-line" in lowered:
                        pin_related_notes.append(note)
                    if "straight-line" in lowered:
                        straight_line_detected = True

            if straight_line_detected and not st.session_state.get(
                _HAVERSINE_MODAL_STATE_KEY, False
            ):
                with st.modal(
                    "Routing fell back to a straight-line estimate",
                    key="quote_haversine_modal",
                ):
                    st.warning(
                        "OpenRouteService could not find a routable point within 350 m. "
                        "The quote currently relies on a straight-line distance estimate."
                    )
                    st.caption(
                        "Drop manual pins, click \"Snap pins to nearest road\", or edit the coordinates "
                        "below before recalculating to improve accuracy."
                    )
                    if st.button(
                        "Dismiss warning", key="quote_haversine_modal_dismiss"
                    ):
                        st.session_state[_HAVERSINE_MODAL_STATE_KEY] = True
                        _rerun_app()

            st.markdown("#### Manual pins for routing")
            if pin_related_notes and not pin_state.get("enabled", False):
                st.warning(
                    "Routing relied on snapping or a straight-line fallback. Drop pins or use "
                    '"Snap pins to nearest road" to improve accuracy before recalculating.'
                )
            else:
                st.caption(
                    "Drop a pin for each address when ORS cannot find a routable point within 350 m."
                )
            st.caption(
                "Click the maps or edit the latitude/longitude values to fine-tune the override pins."
            )

            control_cols = st.columns([3, 2])
            with control_cols[1]:
                snap_feedback = st.empty()
                snap_clicked = st.button(
                    "Snap pins to nearest road",
                    type="secondary",
                    key="quote_snap_to_nearest_road",
                    help=(
                        "Use OpenRouteService's nearest endpoint to move each pin onto the closest "
                        "routable road before recalculating."
                    ),
                )
            if snap_clicked:
                origin_lon_default, origin_lat_default = _pin_coordinates(
                    pin_state["origin"]
                )
                dest_lon_default, dest_lat_default = _pin_coordinates(
                    pin_state["destination"]
                )
                try:
                    snap_result = snap_coordinates_to_road(
                        (origin_lon_default, origin_lat_default),
                        (dest_lon_default, dest_lat_default),
                    )
                except RuntimeError as exc:
                    snap_feedback.error(f"Unable to snap pins: {exc}")
                else:
                    pin_state["origin"] = {
                        "lon": snap_result.origin[0],
                        "lat": snap_result.origin[1],
                    }
                    pin_state["destination"] = {
                        "lon": snap_result.destination[0],
                        "lat": snap_result.destination[1],
                    }
                    st.session_state[_pin_lon_key("quote_origin_pin_map")] = float(
                        snap_result.origin[0]
                    )
                    st.session_state[_pin_lat_key("quote_origin_pin_map")] = float(
                        snap_result.origin[1]
                    )
                    st.session_state[_pin_lon_key("quote_destination_pin_map")] = float(
                        snap_result.destination[0]
                    )
                    st.session_state[_pin_lat_key("quote_destination_pin_map")] = float(
                        snap_result.destination[1]
                    )
                    if snap_result.changed:
                        snap_feedback.success(
                            "Pins snapped to the nearest routable road."
                        )
                    else:
                        snap_feedback.info(
                            "Pins already align with the nearest routable road."
                        )

            pin_cols = st.columns(2)
            with pin_cols[0]:
                origin_lon, origin_lat = _render_pin_picker(
                    "Origin", map_key="quote_origin_pin_map", entry=pin_state["origin"]
                )
                st.caption(f"Origin pin: {origin_lat:.5f}, {origin_lon:.5f}")
            with pin_cols[1]:
                dest_lon, dest_lat = _render_pin_picker(
                    "Destination",
                    map_key="quote_destination_pin_map",
                    entry=pin_state["destination"],
                )
                st.caption(f"Destination pin: {dest_lat:.5f}, {dest_lon:.5f}")

            pin_state["origin"] = {"lon": origin_lon, "lat": origin_lat}
            pin_state["destination"] = {"lon": dest_lon, "lat": dest_lat}
            use_manual_pins = st.checkbox(
                "Use these pins for the next calculation",
                value=pin_state.get("enabled", False),
                key="quote_use_pin_overrides",
                help="Enable to re-run the quote using the pins above.",
            )
            pin_state["enabled"] = use_manual_pins
            st.session_state["quote_pin_override"] = pin_state

            if st.button(
                "Recalculate with manual pins",
                type="secondary",
                disabled=not use_manual_pins,
            ):
                manual_inputs = QuoteInput(
                    origin=stored_inputs.origin,
                    destination=stored_inputs.destination,
                    cubic_m=stored_inputs.cubic_m,
                    quote_date=stored_inputs.quote_date,
                    modifiers=list(stored_inputs.modifiers),
                    target_margin_percent=stored_inputs.target_margin_percent,
                    country=stored_inputs.country,
                    origin_coordinates=(origin_lon, origin_lat),
                    destination_coordinates=(dest_lon, dest_lat),
                )
                try:
                    manual_result = calculate_quote(conn, manual_inputs)
                except RuntimeError as exc:
                    st.error(str(exc))
                except ValueError as exc:
                    st.error(str(exc))
                else:
                    st.session_state["quote_inputs"] = manual_inputs
                    st.session_state["quote_result"] = manual_result
                    st.session_state["quote_manual_override_enabled"] = False
                    st.session_state["quote_manual_override_amount"] = float(
                        manual_result.final_quote
                    )
                    pin_override_state = _initial_pin_state(manual_result)
                    pin_override_state["enabled"] = True
                    st.session_state["quote_pin_override"] = pin_override_state
                    st.session_state.pop(_HAVERSINE_MODAL_STATE_KEY, None)
                    st.success("Quote recalculated using manual pins.")
                    _set_query_params(view="Quote builder")
                    _rerun_app()

            metric_cols = st.columns(4)
            metric_cols[0].metric(
                "Final quote", format_currency(quote_result.final_quote)
            )
            metric_cols[1].metric(
                "Total before margin",
                format_currency(quote_result.total_before_margin),
            )
            metric_cols[2].metric(
                "Base subtotal", format_currency(quote_result.base_subtotal)
            )
            metric_cols[3].metric(
                "Distance (km)",
                f"{quote_result.distance_km:.1f}",
                f"{quote_result.duration_hr:.1f} h",
            )
            st.markdown(
                f"**Seasonal adjustment:** {quote_result.seasonal_label} ×{quote_result.seasonal_multiplier:.2f}"
            )
            if quote_result.margin_percent is not None:
                st.markdown(
                    f"**Margin:** {quote_result.margin_percent:.1f}% applied."
                )
            else:
                st.markdown("**Margin:** Not applied.")

            with st.expander("Base calculation details"):
                base_rows = [
                    {
                        "Component": "Base callout",
                        "Amount": format_currency(
                            quote_result.base_components.get("base_callout", 0.0)
                        ),
                    },
                    {
                        "Component": "Handling cost",
                        "Amount": format_currency(
                            quote_result.base_components.get("handling_cost", 0.0)
                        ),
                    },
                    {
                        "Component": "Linehaul cost",
                        "Amount": format_currency(
                            quote_result.base_components.get("linehaul_cost", 0.0)
                        ),
                    },
                    {
                        "Component": "Effective volume (m³)",
                        "Amount": f"{quote_result.base_components.get('effective_m3', stored_inputs.cubic_m):.1f}",
                    },
                    {
                        "Component": "Load factor",
                        "Amount": f"{quote_result.base_components.get('load_factor', 1.0):.2f}",
                    },
                ]
                st.table(pd.DataFrame(base_rows))

            with st.expander("Modifiers applied"):
                if quote_result.modifier_details:
                    modifier_rows = [
                        {
                            "Modifier": item["label"],
                            "Calculation": (
                                format_currency(item["value"])
                                if item["calc_type"] == "flat"
                                else f"{item['value'] * 100:.0f}% of base"
                            ),
                            "Amount": format_currency(item["amount"]),
                        }
                        for item in quote_result.modifier_details
                    ]
                    st.table(pd.DataFrame(modifier_rows))
                else:
                    st.write("No modifiers applied.")

            with st.expander("Copyable summary"):
                st.code(quote_result.summary_text)

            st.markdown("#### Submit quote")
            st.caption(
                "Optionally override the calculated quote amount before saving."
            )
            manual_override_enabled = st.checkbox(
                "Apply manual quote override",
                help=(
                    "Enable to store a different quote amount alongside the calculated value."
                ),
                key=manual_enabled_key,
            )
            manual_override_amount = st.number_input(
                "Manual quote amount",
                min_value=0.0,
                step=50.0,
                format="%.2f",
                key=manual_amount_key,
                disabled=not manual_override_enabled,
                help=(
                    "Enter the agreed quote to store in addition to the calculated amount."
                ),
            )
            action_cols = st.columns(2)
            if action_cols[0].button("Submit quote", type="primary"):
                manual_to_store: Optional[float]
                if manual_override_enabled:
                    manual_to_store = float(manual_override_amount)
                    if not math.isfinite(manual_to_store) or manual_to_store <= 0:
                        st.error("Manual quote must be a positive number.")
                        manual_to_store = None
                    else:
                        quote_result.manual_quote = manual_to_store
                else:
                    manual_to_store = None
                    quote_result.manual_quote = None
                quote_result.summary_text = build_summary(stored_inputs, quote_result)
                st.session_state["quote_result"] = quote_result
                should_persist = not (
                    manual_override_enabled and manual_to_store is None
                )
                trigger_null_client_modal = False
                if should_persist:
                    if not stored_inputs:
                        st.error("Calculate the quote before submitting it.")
                        should_persist = False
                    else:
                        client_details = stored_inputs.client_details
                        if stored_inputs.client_id is None:
                            if client_details and client_details.has_any_data():
                                if not client_details.has_identity():
                                    st.error(
                                        "Provide a company name or both first and last names when creating a client."
                                    )
                                    should_persist = False
                            else:
                                trigger_null_client_modal = True
                                should_persist = False
                if trigger_null_client_modal:
                    st.session_state[_NULL_CLIENT_MODAL_STATE_KEY] = True
                if should_persist:
                    try:
                        rowid = persist_quote(
                            conn,
                            stored_inputs,
                            quote_result,
                            manual_quote=manual_to_store,
                        )
                    except Exception as exc:  # pragma: no cover - UI feedback path
                        st.error(f"Failed to persist quote: {exc}")
                    else:
                        st.session_state["quote_saved_rowid"] = rowid
                        _set_query_params(view="Quote builder")
                        _rerun_app()
            if action_cols[1].button("Reset quote builder"):
                st.session_state.pop("quote_result", None)
                st.session_state.pop("quote_inputs", None)
                st.session_state.pop("quote_manual_override_enabled", None)
                st.session_state.pop("quote_manual_override_amount", None)
                st.session_state.pop("quote_pin_override", None)
                st.session_state.pop(_HAVERSINE_MODAL_STATE_KEY, None)
                _set_query_params(view="Quote builder")
                _rerun_app()

            if st.session_state.get(_NULL_CLIENT_MODAL_STATE_KEY):
                if _NULL_CLIENT_COMPANY_KEY not in st.session_state:
                    st.session_state[_NULL_CLIENT_COMPANY_KEY] = (
                        _NULL_CLIENT_DEFAULT_COMPANY
                    )
                if _NULL_CLIENT_NOTES_KEY not in st.session_state:
                    st.session_state[_NULL_CLIENT_NOTES_KEY] = (
                        _NULL_CLIENT_DEFAULT_NOTES
                    )
                with st.modal(
                    "Link this quote to a client",
                    key="quote_null_client_modal",
                ):
                    st.warning(
                        "A client must be linked before submitting a quote."
                        " Select an existing client in the form or use the placeholder"
                        " details below."
                    )
                    st.caption(
                        "Applying the filler details will populate the client fields in the"
                        " quote builder. You can then review and submit again."
                    )
                    st.text_input(
                        "Filler company name",
                        key=_NULL_CLIENT_COMPANY_KEY,
                    )
                    st.text_area(
                        "Notes (optional)",
                        key=_NULL_CLIENT_NOTES_KEY,
                        height=80,
                    )
                    modal_cols = st.columns(2)
                    if modal_cols[0].button(
                        "Use filler client", key="quote_null_client_apply"
                    ):
                        filler_details = ClientDetails(
                            company_name=(
                                st.session_state.get(_NULL_CLIENT_COMPANY_KEY)
                                or _NULL_CLIENT_DEFAULT_COMPANY
                            ),
                            notes=(
                                st.session_state.get(_NULL_CLIENT_NOTES_KEY)
                                or _NULL_CLIENT_DEFAULT_NOTES
                            ),
                        )
                        if stored_inputs:
                            stored_inputs.client_id = None
                            stored_inputs.client_details = filler_details
                            st.session_state["quote_inputs"] = stored_inputs
                        st.session_state[_NULL_CLIENT_MODAL_STATE_KEY] = False
                        _rerun_app()
                    if modal_cols[1].button(
                        "Cancel", key="quote_null_client_cancel"
                    ):
                        st.session_state[_NULL_CLIENT_MODAL_STATE_KEY] = False
                        st.session_state.pop(_NULL_CLIENT_COMPANY_KEY, None)
                        st.session_state.pop(_NULL_CLIENT_NOTES_KEY, None)
                        _rerun_app()

    with tab_map["Optimizer"]:
        st.markdown("### Margin optimizer")
        st.caption(
            "Generate corridor-level price uplift suggestions using the filtered job set."
        )

        optimizer_state: Dict[str, Any] = st.session_state.setdefault(
            "optimizer_state", {}
        )

        if not can_run_optimizer(filtered_df):
            st.info(
                "Optimizer requires price and cost per m³ columns. Import jobs with "
                "$ / m³ and cost data to enable recommendations."
            )
        else:
            defaults = optimizer_state.get(
                "defaults",
                {
                    "target_margin": 120.0,
                    "max_uplift": 25.0,
                    "min_job_count": 3,
                },
            )
            with st.form("optimizer_form"):
                target_margin = st.number_input(
                    "Target margin per m³",
                    min_value=0.0,
                    value=float(defaults.get("target_margin", 120.0)),
                    step=5.0,
                    help="Desired margin buffer applied to each corridor's historical median.",
                )
                max_uplift_pct = st.slider(
                    "Cap uplift %",
                    min_value=0.0,
                    max_value=100.0,
                    value=float(defaults.get("max_uplift", 25.0)),
                    help="Limit how far the optimizer can move prices above the historical median.",
                )
                min_job_count = st.slider(
                    "Minimum jobs per corridor",
                    min_value=1,
                    max_value=10,
                    value=int(defaults.get("min_job_count", 3)),
                    help="Require a minimum number of jobs before trusting a recommendation.",
                )
                submitted = st.form_submit_button(
                    "Run optimizer", help="Recalculate uplifts for the current filters."
                )

            if submitted:
                params = OptimizerParameters(
                    target_margin_per_m3=target_margin,
                    max_uplift_pct=max_uplift_pct,
                    min_job_count=min_job_count,
                )
                run = run_margin_optimizer(filtered_df, params)
                optimizer_state["last_run"] = run
                optimizer_state["defaults"] = {
                    "target_margin": target_margin,
                    "max_uplift": max_uplift_pct,
                    "min_job_count": min_job_count,
                }
                st.session_state["optimizer_state"] = optimizer_state
                if run.recommendations:
                    st.success("Optimizer complete — review the suggested uplifts below.")
                else:
                    st.warning(
                        "Optimizer finished but no corridors met the criteria. Try lowering the minimum job count."
                    )

            last_run: Optional[OptimizerRun] = optimizer_state.get("last_run")
            if last_run:
                run_time = last_run.executed_at.strftime("%Y-%m-%d %H:%M UTC")
                st.caption(
                    f"Last run: {run_time} · Target margin ${last_run.parameters.target_margin_per_m3:,.0f}/m³ · "
                    f"Max uplift {last_run.parameters.max_uplift_pct:.0f}%"
                )
                recommendations_df = recommendations_to_frame(last_run.recommendations)
                if recommendations_df.empty:
                    st.info(
                        "No eligible corridors were found — adjust parameters or widen the dashboard filters."
                    )
                else:
                    metric_cols = st.columns(3)
                    metric_cols[0].metric(
                        "Corridors analysed", len(recommendations_df)
                    )
                    metric_cols[1].metric(
                        "Median uplift $/m³",
                        f"${recommendations_df['Uplift $/m³'].median():,.2f}",
                    )
                    metric_cols[2].metric(
                        "Highest uplift %",
                        f"{recommendations_df['Uplift %'].max():.1f}%",
                    )

                    chart = px.bar(
                        recommendations_df,
                        x="Corridor",
                        y="Uplift $/m³",
                        hover_data=["Recommended $/m³", "Uplift %", "Notes"],
                        title="Recommended uplift by corridor",
                    )
                    chart.update_layout(margin={"l": 0, "r": 0, "t": 40, "b": 0})
                    st.plotly_chart(chart, use_container_width=True)

                    st.dataframe(recommendations_df, use_container_width=True)

                    csv_data = recommendations_df.to_csv(index=False)
                    st.download_button(
                        "Download optimizer report",
                        csv_data,
                        file_name="optimizer_recommendations.csv",
                        mime="text/csv",
                    )

        st.info(
            "Optimizer works on the same filters applied across the dashboard, making it safe for non-technical teams to explore 'what if' pricing scenarios."
        )

    st.subheader("Filtered jobs")
    display_columns = [
        col
        for col in [
            "job_date",
            "corridor_display",
            "client_display",
            "price_per_m3",
        ]
        if col in filtered_df.columns
    ]
    remaining_columns = [
        col for col in filtered_df.columns if col not in display_columns
    ]
    st.dataframe(filtered_df[display_columns + remaining_columns])

    csv_buffer = io.StringIO()
    filtered_df.to_csv(csv_buffer, index=False)
    st.download_button(
        "Export filtered rows",
        csv_buffer.getvalue(),
        file_name="price_distribution_filtered.csv",
        mime="text/csv",
    )<|MERGE_RESOLUTION|>--- conflicted
+++ resolved
@@ -688,7 +688,6 @@
     else:
         historical_overlay["route_path"] = None
 
-<<<<<<< HEAD
     historical_has_paths = (
         not historical_overlay.empty
         and "route_path" in historical_overlay.columns
@@ -699,7 +698,6 @@
         and "route_geometry" in active_routes.columns
         and active_routes["route_geometry"].notna().any()
     )
-=======
     overlay_layers: list[pdk.Layer] = []
 
     if show_live_overlay and not historical_routes.empty:
@@ -715,7 +713,6 @@
             parameters={"depthTest": False},
         )
         overlay_layers.append(history_layer)
->>>>>>> 60742f93
 
     if view_mode == "Overlay":
         show_actual_routes = False
