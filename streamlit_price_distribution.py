--- conflicted
+++ resolved
@@ -26,11 +26,8 @@
     PROFITABILITY_COLOURS,
     ColumnMapping,
     available_heatmap_weightings,
-<<<<<<< HEAD
     build_isochrone_polygons,
-=======
     filter_routes_by_country,
->>>>>>> d52c0c74
     build_heatmap_source,
     create_histogram,
     create_metro_profitability_figure,
@@ -76,7 +73,6 @@
 DEFAULT_TARGET_MARGIN_PERCENT = 20.0
 _AUS_LAT_LON = (-25.2744, 133.7751)
 _PIN_NOTE = "Manual pin override used for routing"
-<<<<<<< HEAD
 _ISOCHRONE_PALETTE = [
     "#636EFA",
     "#EF553B",
@@ -112,9 +108,7 @@
         return tuple(int(float(component.strip())) for component in components)
 
     raise ValueError(f"Unsupported colour format: {value}")
-=======
 _QUOTE_COUNTRY_STATE_KEY = "quote_builder_country"
->>>>>>> d52c0c74
 
 
 def _initial_pin_state(result: QuoteResult) -> Dict[str, Any]:
