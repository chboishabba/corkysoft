"""Streamlit dashboard for the price distribution analysis."""
from __future__ import annotations

import io
import json
import math
from datetime import date
from typing import Any, Dict, List, Optional, Sequence, Tuple

import pandas as pd
import plotly.express as px
import plotly.graph_objects as go
import pydeck as pdk
import streamlit as st

try:
    import folium
    from streamlit_folium import st_folium
except ModuleNotFoundError:  # pragma: no cover - optional dependency for pin UI
    folium = None  # type: ignore[assignment]
    st_folium = None  # type: ignore[assignment]

from analytics.db import connection_scope, ensure_dashboard_tables
from analytics.price_distribution import (
    DistributionSummary,
    ProfitabilitySummary,
    PROFITABILITY_COLOURS,
    ColumnMapping,
    compute_profitability_line_width,
    compute_tapered_route_polygon,
    available_heatmap_weightings,
    build_isochrone_polygons,
    filter_routes_by_country,
    build_heatmap_source,
    create_histogram,
    create_metro_profitability_figure,
    create_m3_margin_figure,
    create_m3_vs_km_figure,
    ensure_break_even_parameter,
    enrich_missing_route_coordinates,
    import_historical_jobs_from_dataframe,
    load_historical_jobs,
    load_quotes,
    load_live_jobs,
    prepare_metric_route_map_data,
    prepare_route_map_data,
    prepare_profitability_map_data,
    prepare_profitability_route_data,
    summarise_distribution,
    summarise_profitability,
    update_break_even,
)
from analytics.optimizer import (
    OptimizerParameters,
    OptimizerRun,
    can_run_optimizer,
    recommendations_to_frame,
    run_margin_optimizer,
)
from analytics.live_data import (
    TRUCK_STATUS_COLOURS,
    build_live_heatmap_source,
    extract_route_path,
    load_active_routes,
    load_truck_positions,
)
from corkysoft.pricing import DEFAULT_MODIFIERS
from corkysoft.quote_service import (
    COUNTRY_DEFAULT,
    QuoteInput,
    QuoteResult,
    build_summary,
    calculate_quote,
    format_currency,
)
from corkysoft.repo import (
    ClientDetails,
    ensure_schema as ensure_quote_schema,
    find_client_matches,
    format_client_display,
    persist_quote,
)
from corkysoft.routing import snap_coordinates_to_road
from corkysoft.schema import ensure_schema as ensure_core_schema


DEFAULT_TARGET_MARGIN_PERCENT = 20.0
_AUS_LAT_LON = (-25.2744, 133.7751)
_PIN_NOTE = "Manual pin override used for routing"
_HAVERSINE_MODAL_STATE_KEY = "quote_haversine_modal_ack"
_NULL_CLIENT_MODAL_STATE_KEY = "quote_null_client_modal_open"
_NULL_CLIENT_COMPANY_KEY = "quote_null_client_company"
_NULL_CLIENT_NOTES_KEY = "quote_null_client_notes"
_NULL_CLIENT_DEFAULT_COMPANY = "Null (filler) client"
_NULL_CLIENT_DEFAULT_NOTES = "Placeholder client captured via quote builder."
_ISOCHRONE_PALETTE = [
    "#636EFA",
    "#EF553B",
    "#00CC96",
    "#AB63FA",
    "#FFA15A",
    "#19D3F3",
    "#FF6692",
    "#B6E880",
    "#FF97FF",
    "#FECB52",
]


def _hex_to_rgb(value: str) -> Tuple[int, int, int]:
    """Convert ``value`` (hex or rgb string) into an ``(r, g, b)`` tuple."""

    colour = value.strip()
    if colour.startswith("#"):
        digits = colour.lstrip("#")
        if len(digits) == 3:
            digits = "".join(ch * 2 for ch in digits)
        if len(digits) != 6:
            raise ValueError(f"Unsupported hex colour format: {value}")
        return tuple(int(digits[idx : idx + 2], 16) for idx in (0, 2, 4))  # type: ignore[arg-type]

    if colour.startswith("rgb"):
        start = colour.find("(")
        end = colour.find(")")
        if start == -1 or end == -1 or end <= start:
            raise ValueError(f"Unsupported rgb colour format: {value}")
        components = colour[start + 1 : end].split(",")[:3]
        return tuple(int(float(component.strip())) for component in components)

    raise ValueError(f"Unsupported colour format: {value}")
_QUOTE_COUNTRY_STATE_KEY = "quote_builder_country"


def _geojson_to_path(value: Any) -> Optional[List[List[float]]]:
    if not isinstance(value, str) or not value.strip():
        return None
    try:
        coords = extract_route_path(value)
    except Exception:
        return None
    return [[float(lon), float(lat)] for lat, lon in coords]


def _initial_pin_state(result: QuoteResult) -> Dict[str, Any]:
    return {
        "origin": {
            "lon": float(result.origin_lon),
            "lat": float(result.origin_lat),
        },
        "destination": {
            "lon": float(result.dest_lon),
            "lat": float(result.dest_lat),
        },
        "enabled": False,
    }


def _ensure_pin_state(result: QuoteResult) -> Dict[str, Any]:
    state: Dict[str, Any] = st.session_state.get("quote_pin_override", {})
    if not state or "origin" not in state or "destination" not in state:
        state = _initial_pin_state(result)
    else:
        state.setdefault("enabled", False)
        # When result coordinates change, refresh defaults so pins move with them
        origin_state = state.get("origin") or {}
        dest_state = state.get("destination") or {}
        if not origin_state:
            origin_state = {}
        if not dest_state:
            dest_state = {}
        origin_state.setdefault("lon", float(result.origin_lon))
        origin_state.setdefault("lat", float(result.origin_lat))
        dest_state.setdefault("lon", float(result.dest_lon))
        dest_state.setdefault("lat", float(result.dest_lat))
        state["origin"] = origin_state
        state["destination"] = dest_state
    st.session_state["quote_pin_override"] = state
    return state


def _pin_coordinates(entry: Dict[str, Any]) -> tuple[float, float]:
    lon = entry.get("lon")
    lat = entry.get("lat")
    if lon is None or lat is None:
        return (_AUS_LAT_LON[1], _AUS_LAT_LON[0])
    return (float(lon), float(lat))


def _pin_lon_key(map_key: str) -> str:
    return f"{map_key}_lon_input"


def _pin_lat_key(map_key: str) -> str:
    return f"{map_key}_lat_input"


def _render_pin_picker(
    label: str,
    *,
    map_key: str,
    entry: Dict[str, Any],
) -> tuple[float, float]:
    lon, lat = _pin_coordinates(entry)
    lon_key = _pin_lon_key(map_key)
    lat_key = _pin_lat_key(map_key)

    if lon_key not in st.session_state:
        st.session_state[lon_key] = float(lon)
    if lat_key not in st.session_state:
        st.session_state[lat_key] = float(lat)

    current_lon = float(st.session_state.get(lon_key, lon))
    current_lat = float(st.session_state.get(lat_key, lat))

    map_available = folium is not None and st_folium is not None
    if map_available:
        zoom = 12 if entry.get("lon") is not None and entry.get("lat") is not None else 4
        map_obj = folium.Map(location=[current_lat, current_lon], zoom_start=zoom)
        folium.Marker(
            [current_lat, current_lon],
            tooltip=f"{label} pin",
            icon=folium.Icon(color="blue" if label == "Origin" else "red"),
        ).add_to(map_obj)
        click_result = st_folium(map_obj, height=320, key=map_key, returned_objects=[])

        if isinstance(click_result, dict):
            last_clicked = click_result.get("last_clicked") or {}
            if "lat" in last_clicked and "lng" in last_clicked:
                current_lat = float(last_clicked["lat"])
                current_lon = float(last_clicked["lng"])
                st.session_state[lat_key] = current_lat
                st.session_state[lon_key] = current_lon
    else:
        st.warning(
            "Install 'folium' and 'streamlit-folium' for interactive pin dropping. The latitude/longitude inputs below remain available for manual edits."
        )

    lat_input = st.number_input(
        f"{label} latitude",
        format="%.6f",
        key=lat_key,
    )
    lon_input = st.number_input(
        f"{label} longitude",
        format="%.6f",
        key=lon_key,
    )

    current_lat = float(lat_input)
    current_lon = float(lon_input)

    entry["lon"] = current_lon
    entry["lat"] = current_lat
    st.session_state["quote_pin_override"] = st.session_state.get("quote_pin_override", {})
    return current_lon, current_lat

# -----------------------------------------------------------------------------
# Compatibility shim for metro-distance filtering across branches/modules
# -----------------------------------------------------------------------------
# Prefer the newer `filter_jobs_by_distance(df, metro_only=True/False, max_distance_km=...)`.
# If unavailable, fall back to `filter_metro_jobs(df, max_distance_km=...)`.
try:
    from inspect import signature

    from analytics.price_distribution import (  # type: ignore
        filter_jobs_by_distance as _filter_jobs_by_distance,
    )

    try:
        _FILTER_DISTANCE_PARAM = next(
            param
            for param in ("max_distance_km", "threshold_km")
            if param in signature(_filter_jobs_by_distance).parameters
        )
    except (StopIteration, ValueError, TypeError):
        _FILTER_DISTANCE_PARAM = None

    def _filter_by_distance(
        df: pd.DataFrame,
        *,
        metro_only: bool = False,
        max_distance_km: float = 100.0,
    ) -> pd.DataFrame:
        kwargs = {"metro_only": metro_only}
        if _FILTER_DISTANCE_PARAM is not None:
            kwargs[_FILTER_DISTANCE_PARAM] = max_distance_km
        return _filter_jobs_by_distance(df, **kwargs)

except Exception:
    try:
        from analytics.price_distribution import (  # type: ignore
            filter_metro_jobs as _filter_metro_jobs,
        )

        def _filter_by_distance(
            df: pd.DataFrame,
            *,
            metro_only: bool = False,
            max_distance_km: float = 100.0,
        ) -> pd.DataFrame:
            return _filter_metro_jobs(df, max_distance_km=max_distance_km) if metro_only else df

    except Exception:
        # Graceful no-op fallback if neither helper exists; show all rows.
        def _filter_by_distance(
            df: pd.DataFrame,
            *,
            metro_only: bool = False,
            max_distance_km: float = 100.0,
        ) -> pd.DataFrame:
            return df


st.set_page_config(
    page_title="Price distribution by corridor",
    layout="wide",
)

st.title("Price distribution (Airbnb-style)")
st.caption(
    "Visualise $ per m³ by corridor and client, with break-even bands to spot loss-leaders."
)

tabs_placeholder = st.container()


def _blank_column_mapping() -> ColumnMapping:
    return ColumnMapping(
        date=None,
        client=None,
        price=None,
        revenue=None,
        volume=None,
        origin=None,
        destination=None,
        corridor=None,
        distance=None,
        final_cost=None,
    )


def render_summary(
    summary: DistributionSummary,
    break_even: float,
    profitability_summary: ProfitabilitySummary,
    *,
    metro_summary: Optional[DistributionSummary] = None,
    metro_profitability: Optional[ProfitabilitySummary] = None,
    metro_distance_km: float = 100.0,
) -> None:
    col1, col2, col3, col4, col5 = st.columns(5)
    col1.metric("Jobs in filter", summary.job_count)
    valid_label = f"Valid $/m³ ({summary.priced_job_count})"
    col2.metric(
        valid_label,
        f"{summary.median:,.2f}" if summary.priced_job_count else "n/a",
    )
    col3.metric(
        "25th percentile",
        f"{summary.percentile_25:,.2f}" if summary.priced_job_count else "n/a",
    )
    col4.metric(
        "75th percentile",
        f"{summary.percentile_75:,.2f}" if summary.priced_job_count else "n/a",
    )
    below_pct = summary.below_break_even_ratio * 100 if summary.priced_job_count else 0.0
    col5.metric(
        "% below break-even",
        f"{below_pct:.1f}%",
        help=f"Break-even: ${break_even:,.2f} per m³",
    )

    def _format_value(
        value: Optional[float], *, currency: bool = False, percentage: bool = False
    ) -> str:
        if value is None:
            return "n/a"
        if isinstance(value, float) and (math.isnan(value) or math.isinf(value)):
            return "n/a"
        if currency:
            return f"${value:,.2f}"
        if percentage:
            return f"{value * 100:.1f}%"
        return f"{value:,.2f}"

    stats_cols = st.columns(4)
    stats = [
        ("Mean $/m³", summary.mean, True, False),
        ("Std dev $/m³", summary.std_dev, True, False),
        ("Kurtosis", summary.kurtosis, False, False),
        ("Skewness", summary.skewness, False, False),
    ]
    for column, (label, value, as_currency, as_percentage) in zip(stats_cols, stats):
        column.metric(
            label,
            _format_value(value, currency=as_currency, percentage=as_percentage),
        )

    profitability_cols = st.columns(4)
    profitability_metrics = [
        ("Median $/km", profitability_summary.revenue_per_km_median, True, False),
        ("Average $/km", profitability_summary.revenue_per_km_mean, True, False),
        (
            "Median margin $/m³",
            profitability_summary.margin_per_m3_median,
            True,
            False,
        ),
        (
            "Median margin %",
            profitability_summary.margin_per_m3_pct_median,
            False,
            True,
        ),
    ]
    for column, (label, value, as_currency, as_percentage) in zip(
        profitability_cols, profitability_metrics
    ):
        column.metric(
            label,
            _format_value(value, currency=as_currency, percentage=as_percentage),
        )

    if metro_summary and metro_profitability:
        st.markdown(
            f"**Metro subset (≤{metro_distance_km:,.0f} km)**"
        )
        share = 0.0
        if summary.job_count:
            share = metro_summary.job_count / summary.job_count
        st.caption(
            f"{metro_summary.job_count} jobs in metro scope "
            f"({share:.1%} of filtered jobs)."
        )

        metro_metrics = [
            ("Median $/km", "revenue_per_km_median", True, False),
            ("Average $/km", "revenue_per_km_mean", True, False),
            ("Median margin $/m³", "margin_per_m3_median", True, False),
            ("Median margin %", "margin_per_m3_pct_median", False, True),
        ]
        metro_cols = st.columns(len(metro_metrics))
        for column, (label, attr, as_currency, as_percentage) in zip(
            metro_cols, metro_metrics
        ):
            metro_value = getattr(metro_profitability, attr)
            overall_value = getattr(profitability_summary, attr)
            delta = None
            if (
                metro_value is not None
                and overall_value is not None
                and not any(
                    isinstance(val, float)
                    and (math.isnan(val) or math.isinf(val))
                    for val in (metro_value, overall_value)
                )
            ):
                diff = metro_value - overall_value
                if as_currency:
                    delta = f"{diff:+,.2f}"
                elif as_percentage:
                    delta = f"{diff * 100:+.1f}%"
                else:
                    delta = f"{diff:+.2f}"
            column.metric(
                label,
                _format_value(
                    metro_value, currency=as_currency, percentage=as_percentage
                ),
                delta=delta,
            )


def build_route_map(
    df: pd.DataFrame,
    colour_label: str,
    *,
    show_routes: bool,
    show_points: bool,
    colour_mode: str = "categorical",
    colour_scale: Optional[Sequence[str]] = None,
    colorbar_tickformat: Optional[str] = None,
    use_route_geometry: bool = True,
) -> go.Figure:
    """Construct a Plotly Mapbox figure showing coloured routes and points."""

    def _row_route_points(row: pd.Series) -> List[Tuple[float, float]]:
        """Return the ordered ``(lat, lon)`` points for ``row`` when available."""

        if not use_route_geometry:
            return []

        geojson_value = row.get("route_geojson")
        if isinstance(geojson_value, (bytes, bytearray, memoryview)):
            try:
                geojson_value = geojson_value.decode("utf-8")
            except Exception:
                geojson_value = None
        if isinstance(geojson_value, dict):
            try:
                geojson_value = json.dumps(geojson_value)
            except (TypeError, ValueError):
                geojson_value = None
        if isinstance(geojson_value, str):
            geojson_str = geojson_value.strip()
            if geojson_str:
                try:
                    return extract_route_path(geojson_str)
                except Exception:
                    pass

        path_value = row.get("route_path")
        if isinstance(path_value, str):
            raw = path_value.strip()
            if not raw:
                return []
            try:
                parsed = json.loads(raw)
            except json.JSONDecodeError:
                parsed = None
            else:
                path_value = parsed

        if isinstance(path_value, dict):
            try:
                return extract_route_path(json.dumps(path_value))
            except Exception:
                return []

        if isinstance(path_value, (list, tuple)):
            coords: List[Tuple[float, float]] = []
            for point in path_value:
                lon: Optional[float]
                lat: Optional[float]
                if isinstance(point, dict):
                    lon = point.get("lon") or point.get("lng") or point.get("longitude")
                    lat = point.get("lat") or point.get("latitude")
                elif isinstance(point, (list, tuple)) and len(point) >= 2:
                    lon, lat = point[0], point[1]
                else:
                    continue

                try:
                    coords.append((float(lat), float(lon)))
                except (TypeError, ValueError):
                    continue

            if coords:
                return coords

        return []

    def _build_colour_map(values: Sequence[object]) -> Dict[object, str]:
        palette = px.colors.qualitative.Bold or [
            "#636EFA",
            "#EF553B",
            "#00CC96",
            "#AB63FA",
        ]
        if not palette:
            palette = ["#636EFA"]
        if values:
            if len(values) > len(palette):
                repeats = (len(values) // len(palette)) + 1
                palette = (palette * repeats)[: len(values)]
            return {
                value: palette[idx % len(palette)]
                for idx, value in enumerate(values)
            }
        return {}

    def _coerce_float(value: Any) -> Optional[float]:
        try:
            return float(value)
        except (TypeError, ValueError):
            return None

    def _normalise_text(value: Any) -> Optional[str]:
        if value is None:
            return None
        try:
            if pd.isna(value):
                return None
        except Exception:
            pass
        if isinstance(value, float) and math.isnan(value):
            return None
        return str(value)

    def _route_context(row: pd.Series, *, display_value: Any = None) -> Dict[str, str]:
        origin_label = (
            row.get("origin_city")
            or row.get("origin")
            or row.get("origin_raw")
            or "Origin"
        )
        destination_label = (
            row.get("destination_city")
            or row.get("destination")
            or row.get("destination_raw")
            or "Destination"
        )

        display_text = _normalise_text(display_value)
        if display_text is None:
            display_text = _normalise_text(row.get("map_colour_display"))
        if display_text is None:
            display_text = _normalise_text(row.get("map_colour_value"))

        job_id_text = _normalise_text(row.get("id")) or "n/a"

        origin_label = str(origin_label)
        destination_label = str(destination_label)
        route_title = f"Route: {origin_label} → {destination_label}"

        tooltip_parts = [route_title]
        if display_text:
            tooltip_parts.append(f"{colour_label}: {display_text}")
        tooltip_parts.append(f"Job ID: {job_id_text}")

        return {
            "origin_label": origin_label,
            "destination_label": destination_label,
            "route_title": route_title,
            "base_text": "<br>".join(tooltip_parts),
        }

    figure = go.Figure()
    plot_df = df.copy()
    colour_values = list(dict.fromkeys(plot_df["map_colour_value"].tolist()))
    colour_map = _build_colour_map(colour_values)

    def _route_heading(row: pd.Series) -> tuple[str, str]:
        origin_label = (
            row.get("origin_city")
            or row.get("origin")
            or row.get("origin_raw")
            or "Origin"
        )
        destination_label = (
            row.get("destination_city")
            or row.get("destination")
            or row.get("destination_raw")
            or "Destination"
        )
        return str(origin_label), str(destination_label)

    def _route_hover_text(row: pd.Series, display_value: object) -> tuple[str, str, str, str]:
        origin_label, destination_label = _route_heading(row)
        route_label = f"Route: {origin_label} → {destination_label}"
        job_id = row.get("id", "n/a")
        header = f"{colour_label}: {display_value}"
        base_text = f"{header}<br>{route_label}<br>Job ID: {job_id}"
        return origin_label, destination_label, route_label, base_text

    if colour_mode == "categorical":
        if show_routes:
            for value in colour_values:
                category_df = plot_df[plot_df["map_colour_value"] == value]
                if category_df.empty:
                    continue
                display_value = (
                    category_df.get("map_colour_display", pd.Series([value])).iloc[0]
                )
                lat_values: list[float | None] = []
                lon_values: list[float | None] = []
                text_values: list[str | None] = []
                for _, row in category_df.iterrows():
                    _, _, _, base_text = _route_hover_text(row, display_value)
                    route_points = _row_route_points(row)
                    context = _route_context(row, display_value=display_value)
                    base_text = context["base_text"]
                    if route_points:
                        for lat, lon in route_points:
                            lat_values.append(lat)
                            lon_values.append(lon)
                            text_values.append(base_text)
                        lat_values.append(None)
                        lon_values.append(None)
                        text_values.append(None)
                        continue

                    origin_lat = _coerce_float(row.get("origin_lat"))
                    origin_lon = _coerce_float(row.get("origin_lon"))
                    dest_lat = _coerce_float(row.get("dest_lat"))
                    dest_lon = _coerce_float(row.get("dest_lon"))
                    if (
                        origin_lat is not None
                        and origin_lon is not None
                        and dest_lat is not None
                        and dest_lon is not None
                    ):
                        lat_values.extend([origin_lat, dest_lat, None])
                        lon_values.extend([origin_lon, dest_lon, None])
                        text_values.extend([base_text, base_text, None])

                if lat_values and lon_values:
                    colour = colour_map.get(value, "#636EFA")
                    figure.add_trace(
                        go.Scattermapbox(
                            lat=lat_values,
                            lon=lon_values,
                            mode="lines",
                            line={"width": 2, "color": colour},
                            name=str(display_value),
                            legendgroup=str(value),
                            showlegend=False,
                            text=text_values,
                            hovertemplate="%{text}<extra></extra>",
                        )
                    )

        if show_points:
            for value in colour_values:
                category_df = plot_df[plot_df["map_colour_value"] == value]
                if category_df.empty:
                    continue
                display_value = (
                    category_df.get("map_colour_display", pd.Series([value])).iloc[0]
                )
                marker_lat: list[float] = []
                marker_lon: list[float] = []
                marker_text: list[str] = []
                for _, row in category_df.iterrows():
                    context = _route_context(row, display_value=display_value)
                    base_text = context["base_text"]
                    origin_label = context["origin_label"]
                    destination_label = context["destination_label"]

                    origin_lat = _coerce_float(row.get("origin_lat"))
                    origin_lon = _coerce_float(row.get("origin_lon"))
                    if origin_lat is not None and origin_lon is not None:
                        marker_lat.append(origin_lat)
                        marker_lon.append(origin_lon)
                        marker_text.append(
                            "<br>".join(
                                [
                                    base_text,
                                    f"Stop: Origin — {origin_label}",
                                ]
                            )
                        )

                    dest_lat = _coerce_float(row.get("dest_lat"))
                    dest_lon = _coerce_float(row.get("dest_lon"))
                    if dest_lat is not None and dest_lon is not None:
                        marker_lat.append(dest_lat)
                        marker_lon.append(dest_lon)
                        marker_text.append(
                            "<br>".join(
                                [
                                    base_text,
                                    f"Stop: Destination — {destination_label}",
                                ]
                            )
                        )

                if marker_lat and marker_lon:
                    colour = colour_map.get(value, "#636EFA")
                    figure.add_trace(
                        go.Scattermapbox(
                            lat=marker_lat,
                            lon=marker_lon,
                            mode="markers",
                            marker={
                                "size": 9,
                                "color": colour,
                                "opacity": 0.85,
                            },
                            text=marker_text,
                            hovertemplate="%{text}<extra></extra>",
                            name=str(display_value),
                            legendgroup=str(value),
                        )
                    )

    elif colour_mode == "continuous":
        numeric_series = pd.to_numeric(plot_df["map_colour_value"], errors="coerce")
        numeric_series = numeric_series.replace([math.inf, -math.inf], pd.NA)
        valid_mask = numeric_series.notna()
        plot_df = plot_df.loc[valid_mask].copy()
        if not plot_df.empty:
            numeric_values = numeric_series.loc[valid_mask].astype(float)
            plot_df["map_colour_value"] = numeric_values
            colour_scale = colour_scale or px.colors.sequential.Viridis
            min_value = float(numeric_values.min())
            max_value = float(numeric_values.max())
            cmid_value: Optional[float] = None
            if min_value < 0.0 < max_value:
                symmetric_bound = max(abs(min_value), abs(max_value))
                min_value = -symmetric_bound
                max_value = symmetric_bound
                cmid_value = 0.0
            span = max_value - min_value

            def _to_colour(value: float) -> str:
                if not span or math.isclose(span, 0.0):
                    position = 0.5
                else:
                    position = (value - min_value) / span if span else 0.5
                position = min(max(position, 0.0), 1.0)
                return px.colors.sample_colorscale(colour_scale, [position])[0]

            colorbar_dict = {"title": colour_label}
            if colorbar_tickformat:
                colorbar_dict["tickformat"] = colorbar_tickformat

            if show_routes:
                for _, row in plot_df.iterrows():
                    value = float(row["map_colour_value"])
                    colour = _to_colour(value)
                    lat_values: list[float | None] = []
                    lon_values: list[float | None] = []
                    text_values: list[str | None] = []
                    display_candidate = row.get("map_colour_display")
                    display_value = (
                        display_candidate
                        if _normalise_text(display_candidate)
                        else f"{value:,.2f}"
                    )
                    context = _route_context(row, display_value=display_value)
                    base_text = context["base_text"]

                    route_points = _row_route_points(row)
                    if route_points:
                        for lat, lon in route_points:
                            lat_values.append(lat)
                            lon_values.append(lon)
                            text_values.append(base_text)
                        lat_values.append(None)
                        lon_values.append(None)
                        text_values.append(None)
                    else:
                        origin_lat = _coerce_float(row.get("origin_lat"))
                        origin_lon = _coerce_float(row.get("origin_lon"))
                        dest_lat = _coerce_float(row.get("dest_lat"))
                        dest_lon = _coerce_float(row.get("dest_lon"))
                        if (
                            origin_lat is None
                            or origin_lon is None
                            or dest_lat is None
                            or dest_lon is None
                        ):
                            continue
                        lat_values = [origin_lat, dest_lat, None]
                        lon_values = [origin_lon, dest_lon, None]
                        text_values = [base_text, base_text, None]

                    if not lat_values or not lon_values:
                        continue

                    figure.add_trace(
                        go.Scattermapbox(
                            lat=lat_values,
                            lon=lon_values,
                            mode="lines",
                            line={"width": 3, "color": colour},
                            showlegend=False,
                            text=text_values,
                            hovertemplate="%{text}<extra></extra>",
                        )
                    )

            if show_points:
                marker_lat: list[float] = []
                marker_lon: list[float] = []
                marker_text: list[str] = []
                marker_values: list[float] = []
                for _, row in plot_df.iterrows():
                    value = float(row["map_colour_value"])
                    display_candidate = row.get("map_colour_display")
                    display_value = _normalise_text(display_candidate) or f"{value:,.2f}"
                    context = _route_context(row, display_value=display_value)
                    base_text = context["base_text"]
                    origin_label = context["origin_label"]
                    destination_label = context["destination_label"]
                    origin_lat = _coerce_float(row.get("origin_lat"))
                    origin_lon = _coerce_float(row.get("origin_lon"))
                    if origin_lat is not None and origin_lon is not None:
                        marker_lat.append(origin_lat)
                        marker_lon.append(origin_lon)
                        marker_text.append(
                            "<br>".join(
                                [
                                    base_text,
                                    f"Stop: Origin — {origin_label}",
                                ]
                            )
                        )
                        marker_values.append(value)

                    dest_lat = _coerce_float(row.get("dest_lat"))
                    dest_lon = _coerce_float(row.get("dest_lon"))
                    if dest_lat is not None and dest_lon is not None:
                        marker_lat.append(dest_lat)
                        marker_lon.append(dest_lon)
                        marker_text.append(
                            "<br>".join(
                                [
                                    base_text,
                                    f"Stop: Destination — {destination_label}",
                                ]
                            )
                        )
                        marker_values.append(value)

                if marker_lat and marker_lon:
                    marker_config = {
                        "size": 9,
                        "color": marker_values,
                        "colorscale": colour_scale,
                        "cmin": min_value,
                        "cmax": max_value,
                        "opacity": 0.85,
                        "colorbar": colorbar_dict,
                    }
                    if cmid_value is not None:
                        marker_config["cmid"] = cmid_value
                    figure.add_trace(
                        go.Scattermapbox(
                            lat=marker_lat,
                            lon=marker_lon,
                            mode="markers",
                            marker=marker_config,
                            text=marker_text,
                            hovertemplate="%{text}<extra></extra>",
                            showlegend=False,
                        )
                    )
            else:
                coords_df = plot_df[["origin_lat", "origin_lon"]].apply(
                    pd.to_numeric, errors="coerce"
                )
                coords_df = coords_df.dropna()
                if not coords_df.empty:
<<<<<<< HEAD
                    marker_config = {
                        "size": 0.0001,
                        "color": numeric_values.loc[coords_df.index].tolist(),
                        "colorscale": colour_scale,
                        "cmin": min_value,
                        "cmax": max_value,
                        "colorbar": colorbar_dict,
                        "opacity": 0.0,
                    }
                    if cmid_value is not None:
                        marker_config["cmid"] = cmid_value
=======
                    text_values = [
                        _route_context(plot_df.loc[idx])["base_text"]
                        for idx in coords_df.index
                    ]
>>>>>>> ae011947
                    figure.add_trace(
                        go.Scattermapbox(
                            lat=marker_lat,
                            lon=marker_lon,
                            mode="markers",
<<<<<<< HEAD
                            marker=marker_config,
                            hoverinfo="skip",
=======
                            marker={
                                "size": 0.0001,
                                "color": marker_values,
                                "colorscale": colour_scale,
                                "cmin": min_value,
                                "cmax": max_value,
                                "colorbar": colorbar_dict,
                                "opacity": 0.0,
                            },
                            text=text_values,
                            hovertemplate="%{text}<extra></extra>",
>>>>>>> ae011947
                            showlegend=False,
                        )
                    )

    all_lat = pd.concat([plot_df.get("origin_lat", pd.Series(dtype=float)), plot_df.get("dest_lat", pd.Series(dtype=float))])
    all_lon = pd.concat([plot_df.get("origin_lon", pd.Series(dtype=float)), plot_df.get("dest_lon", pd.Series(dtype=float))])
    center_lat = float(all_lat.mean()) if not all_lat.empty else 0.0
    center_lon = float(all_lon.mean()) if not all_lon.empty else 0.0

    figure.update_layout(
        mapbox={
            "style": "carto-positron",
            "center": {"lat": center_lat, "lon": center_lon},
            "zoom": 3,
        },
        legend={"orientation": "h", "yanchor": "bottom", "y": 0.01},
        margin={"l": 0, "r": 0, "t": 0, "b": 0},
    )
    return figure


def _initial_view_state(df: pd.DataFrame) -> pdk.ViewState:
    if df.empty:
        return pdk.ViewState(latitude=-25.2744, longitude=133.7751, zoom=4.0)
    lat_column = "lat" if "lat" in df.columns else "origin_lat"
    lon_column = "lon" if "lon" in df.columns else "origin_lon"
    lat = pd.to_numeric(df[lat_column], errors="coerce").dropna()
    lon = pd.to_numeric(df[lon_column], errors="coerce").dropna()
    if lat.empty or lon.empty:
        return pdk.ViewState(latitude=-25.2744, longitude=133.7751, zoom=4.0)
    return pdk.ViewState(latitude=float(lat.mean()), longitude=float(lon.mean()), zoom=4.5)


def render_network_map(
    historical_routes: pd.DataFrame,
    trucks: pd.DataFrame,
    active_routes: pd.DataFrame,
    *,
    toggle_key: str = "network_map_live_overlay_toggle",
) -> None:
    st.markdown("### Live network overview")

    show_live_overlay: bool = True
    toggle_help = (
        "Toggle the live overlay of active routes and truck telemetry without hiding the "
        "base map."
    )
    view_mode = st.radio(
        "Map view",
        ("Overlay", "Heatmap"),
        horizontal=True,
        key=f"{toggle_key}_view_mode",
        help="Switch between the layered network overlay and an aggregated density heatmap.",
    )
    if hasattr(st, "toggle"):
        show_live_overlay = st.toggle(
            "Show live network overlay",
            value=True,
            help=toggle_help,
            key=toggle_key,
        )
    else:
        # Older versions of Streamlit do not expose st.toggle; fall back to a checkbox.
        show_live_overlay = st.checkbox(
            "Show live network overlay",
            value=True,
            help=toggle_help,
            key=toggle_key,
        )

    base_map_layer = pdk.Layer(
        "TileLayer",
        data="https://tile.openstreetmap.org/{z}/{x}/{y}.png",
        min_zoom=0,
        max_zoom=19,
        tile_size=256,
        attribution="© OpenStreetMap contributors",
    )

    truck_data = trucks.copy()
    if not truck_data.empty:
        truck_data["colour"] = truck_data["status"].map(TRUCK_STATUS_COLOURS)
        truck_data["colour"] = truck_data["colour"].apply(
            lambda value: value if isinstance(value, (list, tuple)) else [0, 122, 204]
        )
        truck_data["tooltip"] = truck_data.apply(
            lambda row: f"{row['truck_id']} ({row['status']})", axis=1
        )

    historical_overlay = historical_routes.copy()
    if not historical_overlay.empty and "route_geojson" in historical_overlay.columns:
        historical_overlay["route_path"] = historical_overlay["route_geojson"].apply(
            _geojson_to_path
        )
    else:
        historical_overlay["route_path"] = None

    if not historical_overlay.empty and "lane_key" in historical_overlay.columns:
        lane_overlay = historical_overlay.copy()
        lane_overlay["_has_geojson"] = (
            lane_overlay["route_path"].notna() if "route_path" in lane_overlay.columns else False
        )
        lane_overlay["_job_weight"] = pd.to_numeric(
            lane_overlay.get("job_count", 0), errors="coerce"
        ).fillna(0.0)
        lane_overlay = (
            lane_overlay.sort_values(
                by=["_has_geojson", "_job_weight"], ascending=[False, False]
            )
            .drop(columns=["_has_geojson", "_job_weight"])
            .drop_duplicates(subset=["lane_key"])
        )
    else:
        lane_overlay = historical_overlay.copy()

    historical_has_paths = (
        not lane_overlay.empty
        and "route_path" in lane_overlay.columns
        and lane_overlay["route_path"].notna().any()
    )
    active_has_geometry = (
        not active_routes.empty
        and "route_geometry" in active_routes.columns
        and active_routes["route_geometry"].notna().any()
    )
    overlay_layers: list[pdk.Layer] = []

    if show_live_overlay and not lane_overlay.empty:
        history_layer = pdk.Layer(
            "PolygonLayer",
            data=lane_overlay,
            get_polygon="route_polygon",
            get_fill_color="fill_colour",
            stroked=False,
            filled=True,
            pickable=True,
            extruded=False,
            parameters={"depthTest": False},
        )
        overlay_layers.append(history_layer)

    if view_mode == "Overlay":
        show_actual_routes = False
        if show_live_overlay and (historical_has_paths or active_has_geometry):
            show_actual_routes = st.checkbox(
                "Show actual route traces when available",
                value=historical_has_paths or active_has_geometry,
                help="Draw recorded telemetry paths instead of straight corridor lines when data is available.",
                key=f"{toggle_key}_show_actual_routes",
            )

        overlay_layers: list[pdk.Layer] = []

        if show_live_overlay and not lane_overlay.empty:
            history_layer = pdk.Layer(
                "PolygonLayer",
                data=lane_overlay,
                get_polygon="route_polygon",
                get_fill_color="fill_colour",
                stroked=False,
                filled=True,
                pickable=True,
                extruded=False,
                parameters={"depthTest": False},
            )
            overlay_layers.append(history_layer)

        if show_live_overlay and not active_routes.empty:
            if "job_id" in active_routes.columns and not historical_routes.empty:
                enriched = active_routes.merge(
                    historical_routes[
                        [
                            "id",
                            "colour",
                            "fill_colour",
                            "line_width",
                            "route_polygon",
                            "profit_band",
                            "profitability_status",
                            "tooltip",
                        ]
                    ],
                    left_on="job_id",
                    right_on="id",
                    how="left",
                    suffixes=("", "_hist"),
                )
                if "colour" not in enriched.columns and "colour_hist" in enriched.columns:
                    enriched["colour"] = enriched["colour_hist"]
                if "profit_band" not in enriched.columns and "profit_band_hist" in enriched.columns:
                    enriched["profit_band"] = enriched["profit_band_hist"]
                if (
                    "profitability_status" not in enriched.columns
                    and "profitability_status_hist" in enriched.columns
                ):
                    enriched["profitability_status"] = enriched["profitability_status_hist"]
                if "tooltip" not in enriched.columns and "tooltip_hist" in enriched.columns:
                    enriched["tooltip"] = enriched["tooltip_hist"]
                if "fill_colour" not in enriched.columns and "fill_colour_hist" in enriched.columns:
                    enriched["fill_colour"] = enriched["fill_colour_hist"]
                if "line_width" not in enriched.columns and "line_width_hist" in enriched.columns:
                    enriched["line_width"] = enriched["line_width_hist"]
                if "route_polygon" not in enriched.columns and "route_polygon_hist" in enriched.columns:
                    enriched["route_polygon"] = enriched["route_polygon_hist"]
            else:
                enriched = active_routes.copy()
                enriched["colour"] = [PROFITABILITY_COLOURS["Unknown"]] * len(enriched)
                enriched["profit_band"] = "Unknown"
                enriched["profitability_status"] = "Unknown"
                enriched["tooltip"] = "Active route"

            default_width = compute_profitability_line_width("Unknown")
            if "line_width" not in enriched.columns:
                enriched["line_width"] = default_width
            else:
                enriched["line_width"] = enriched["line_width"].fillna(default_width)

            def _ensure_fill_colour(value: object) -> list[int]:
                if isinstance(value, (list, tuple)):
                    rgba = list(value)
                else:
                    rgba = []
                if len(rgba) < 3:
                    rgba = [255, 255, 255]
                else:
                    rgba = [int(component) for component in rgba[:4]]
                if len(rgba) == 3:
                    rgba.append(180)
                if len(rgba) < 4:
                    rgba.extend([180] * (4 - len(rgba)))
                if len(rgba) > 4:
                    rgba = rgba[:4]
                return rgba

            if "fill_colour" not in enriched.columns:
                enriched["fill_colour"] = [
                    _ensure_fill_colour(PROFITABILITY_COLOURS["Unknown"]) for _ in range(len(enriched))
                ]
            else:
                enriched["fill_colour"] = enriched["fill_colour"].apply(_ensure_fill_colour)

            enriched["route_polygon"] = enriched.apply(
                lambda row: row.get("route_polygon")
                if isinstance(row.get("route_polygon"), list) and row.get("route_polygon")
                else compute_tapered_route_polygon(row),
                axis=1,
            )

            enriched["colour"] = enriched["colour"].apply(
                lambda value: value if isinstance(value, (list, tuple)) else [255, 255, 255]
            )

            active_layer = pdk.Layer(
                "PolygonLayer",
                data=enriched,
                get_polygon="route_polygon",
                get_fill_color="fill_colour",
                stroked=False,
                filled=True,
                pickable=True,
                extruded=False,
                parameters={"depthTest": False},
            )
            overlay_layers.append(active_layer)

            if show_live_overlay and not lane_overlay.empty:
                if show_actual_routes and historical_has_paths:
                    history_paths = lane_overlay.dropna(subset=["route_path"])
                    if not history_paths.empty:
                        history_layer = pdk.Layer(
                            "PathLayer",
                            data=history_paths,
                            get_path="route_path",
                            get_color="colour",
                            get_width="line_width",
                            width_min_pixels=1,
                            pickable=True,
                            opacity=0.4,
                        )
                        overlay_layers.append(history_layer)
                else:
                    history_layer = pdk.Layer(
                        "LineLayer",
                        data=lane_overlay,
                        get_source_position="[origin_lon, origin_lat]",
                        get_target_position="[dest_lon, dest_lat]",
                        get_color="colour",
                        get_width="line_width",
                        pickable=True,
                        opacity=0.4,
                    )
                    overlay_layers.append(history_layer)

            if "job_id" in active_routes.columns and not historical_routes.empty:
                merge_columns = [
                    "id",
                    "colour",
                    "profit_band",
                    "profitability_status",
                    "tooltip",
                ]
                if "route_path" in historical_overlay.columns:
                    merge_columns.append("route_path")
                enriched = active_routes.merge(
                    historical_overlay[merge_columns],
                    left_on="job_id",
                    right_on="id",
                    how="left",
                    suffixes=("", "_hist"),
                )
                if "colour" not in enriched.columns and "colour_hist" in enriched.columns:
                    enriched["colour"] = enriched["colour_hist"]
                if (
                    "profit_band" not in enriched.columns
                    and "profit_band_hist" in enriched.columns
                ):
                    enriched["profit_band"] = enriched["profit_band_hist"]
                if (
                    "profitability_status" not in enriched.columns
                    and "profitability_status_hist" in enriched.columns
                ):
                    enriched["profitability_status"] = enriched["profitability_status_hist"]
                if "tooltip" not in enriched.columns and "tooltip_hist" in enriched.columns:
                    enriched["tooltip"] = enriched["tooltip_hist"]
                if "route_path" not in enriched.columns and "route_path_hist" in enriched.columns:
                    enriched["route_path"] = enriched["route_path_hist"]
            else:
                enriched = active_routes.copy()
                enriched["colour"] = [PROFITABILITY_COLOURS["Unknown"]] * len(enriched)
                enriched["profit_band"] = "Unknown"
                enriched["profitability_status"] = "Unknown"
                enriched["tooltip"] = "Active route"

            enriched["colour"] = enriched["colour"].apply(
                lambda value: value if isinstance(value, (list, tuple)) else [255, 255, 255]
            )
            enriched["tooltip"] = enriched.apply(
                lambda row: "Truck {} ({})".format(
                    row["truck_id"],
                    row.get("profitability_status")
                    or row.get("profit_band", "Unknown"),
                ),
                axis=1,
            )

            if "route_geometry" in enriched.columns:
                enriched["route_path_geometry"] = enriched["route_geometry"].apply(_geojson_to_path)
                if "route_path" in enriched.columns:
                    enriched["route_path"] = enriched["route_path_geometry"].combine_first(
                        enriched["route_path"]
                    )
                else:
                    enriched["route_path"] = enriched["route_path_geometry"]

            if show_actual_routes:
                if "route_path" in enriched.columns:
                    active_path_data = enriched.dropna(subset=["route_path"])
                else:
                    active_path_data = pd.DataFrame()
                if not active_path_data.empty:
                    active_layer = pdk.Layer(
                        "PathLayer",
                        data=active_path_data,
                        get_path="route_path",
                        get_color="colour",
                        get_width=5,
                        width_min_pixels=2,
                        pickable=True,
                        opacity=0.9,
                    )
                    overlay_layers.append(active_layer)
            else:
                active_layer = pdk.Layer(
                    "LineLayer",
                    data=enriched,
                    get_source_position="[origin_lon, origin_lat]",
                    get_target_position="[dest_lon, dest_lat]",
                    get_color="colour",
                    get_width=5,
                    pickable=True,
                    opacity=0.9,
                )
                overlay_layers.append(active_layer)

        if show_live_overlay and not truck_data.empty:
            trucks_layer = pdk.Layer(
                "ScatterplotLayer",
                data=truck_data,
                get_position="[lon, lat]",
                get_fill_color="colour",
                get_radius=800,
                pickable=True,
            )
            overlay_layers.append(trucks_layer)

            text_layer = pdk.Layer(
                "TextLayer",
                data=truck_data,
                get_position="[lon, lat]",
                get_text="truck_id",
                get_color="colour",
                get_size=12,
                size_units="meters",
                size_scale=16,
                get_alignment_baseline="bottom",
            )
            overlay_layers.append(text_layer)

        view_df_candidates: list[pd.DataFrame] = []
        if not historical_routes.empty:
            view_df_candidates.append(
                historical_routes.rename(columns={"origin_lat": "lat", "origin_lon": "lon"})[
                    ["lat", "lon"]
                ]
            )
        if not truck_data.empty:
            view_df_candidates.append(truck_data[["lat", "lon"]])
        if not active_routes.empty:
            view_df_candidates.append(
                active_routes.rename(columns={"origin_lat": "lat", "origin_lon": "lon"})[
                    ["lat", "lon"]
                ]
            )
        view_df = pd.concat(view_df_candidates) if view_df_candidates else pd.DataFrame()

        tooltip = None
        if show_live_overlay and overlay_layers:
            tooltip = {"html": "<b>{tooltip}</b>", "style": {"color": "white"}}

        st.pydeck_chart(
            pdk.Deck(
                layers=[base_map_layer, *overlay_layers],
                initial_view_state=_initial_view_state(view_df),
                tooltip=tooltip,
                map_style=None,
            )
        )

        if show_live_overlay and overlay_layers:
            legend_cols = st.columns(len(PROFITABILITY_COLOURS))
            for (band, colour), column in zip(PROFITABILITY_COLOURS.items(), legend_cols):
                colour_hex = "#" + "".join(f"{int(c):02x}" for c in colour)
                column.markdown(
                    f"<div style='color:{colour_hex}; font-weight:bold'>{band}</div>",
                    unsafe_allow_html=True,
                )
        elif show_live_overlay and not overlay_layers:
            st.info("No live overlays match the current filters yet.")
    else:
        if historical_routes.empty and trucks.empty and active_routes.empty:
            st.info("No geocoded historical jobs or live telemetry available to plot yet.")
            return

        radius_pixels = st.slider(
            "Heatmap radius",
            min_value=20,
            max_value=150,
            value=60,
            step=10,
            key=f"{toggle_key}_heatmap_radius",
            help="Adjust how far each point influence spreads across the heatmap.",
        )
        intensity = st.slider(
            "Heatmap intensity",
            min_value=0.2,
            max_value=4.0,
            value=1.0,
            step=0.2,
            key=f"{toggle_key}_heatmap_intensity",
            help="Increase to emphasise clusters of live activity.",
        )

        heatmap_source = build_live_heatmap_source(historical_routes, active_routes, truck_data)

        if heatmap_source.empty:
            st.info(
                "Live heatmap requires geocoded historical routes, active routes, or truck telemetry."
            )
            return

        heatmap_layer = pdk.Layer(
            "HeatmapLayer",
            data=heatmap_source,
            get_position="[lon, lat]",
            aggregation="SUM",
            get_weight="weight",
            radiusPixels=radius_pixels,
            intensity=intensity,
        )

        st.pydeck_chart(
            pdk.Deck(
                layers=[base_map_layer, heatmap_layer],
                initial_view_state=_initial_view_state(heatmap_source),
                tooltip=None,
                map_style=None,
            )
        )

        st.caption(
            "Historical endpoints provide the base density, active routes carry more weight, "
            "and live trucks are boosted the most so current activity shines through."
        )


def _set_query_params(**params: str) -> None:
    """Set Streamlit query parameters using the stable API when available."""
    query_params = getattr(st, "query_params", None)
    if query_params is not None:
        query_params.from_dict(params)
        return
    # Fallback for older Streamlit versions.
    st.experimental_set_query_params(**params)


def _get_query_params() -> Dict[str, List[str]]:
    """Return query parameters as a dictionary of lists."""
    query_params = getattr(st, "query_params", None)
    if query_params is not None:
        return {key: query_params.get_all(key) for key in query_params.keys()}
    return st.experimental_get_query_params()


def _rerun_app() -> None:
    """Trigger a Streamlit rerun using the available API."""
    rerun = getattr(st, "rerun", None)
    if rerun is not None:
        rerun()
        return
    st.experimental_rerun()


def _first_non_empty(route: pd.Series, columns: Sequence[str]) -> Optional[str]:
    for column in columns:
        if column in route and isinstance(route[column], str):
            value = route[column].strip()
            if value:
                return value
    return None


def _format_route_label(route: pd.Series) -> str:
    origin = _first_non_empty(
        route,
        [
            "corridor_display",
            "origin",
            "origin_city",
            "origin_normalized",
            "origin_raw",
        ],
    ) or "Origin"
    destination = _first_non_empty(
        route,
        [
            "destination",
            "destination_city",
            "destination_normalized",
            "destination_raw",
        ],
    ) or "Destination"
    distance_value: Optional[float] = None
    for column in ("distance_km", "distance", "km", "kms"):
        if column in route and pd.notna(route[column]):
            try:
                distance_value = float(route[column])
            except (TypeError, ValueError):
                continue
            break
    if distance_value is not None and not math.isnan(distance_value):
        return f"{origin} → {destination} ({distance_value:.1f} km)"
    return f"{origin} → {destination}"


def _extract_route_date(route: pd.Series) -> Optional[date]:
    for column in (
        "job_date",
        "move_date",
        "delivery_date",
        "created_at",
        "updated_at",
    ):
        if column in route and pd.notna(route[column]):
            try:
                return pd.to_datetime(route[column]).date()
            except Exception:
                continue
    return None


def _extract_route_volume(route: pd.Series, candidates: Sequence[str]) -> Optional[float]:
    for column in candidates:
        if not column:
            continue
        if column in route and pd.notna(route[column]):
            try:
                return float(route[column])
            except (TypeError, ValueError):
                continue
    return None


with connection_scope() as conn:
    break_even_value = ensure_break_even_parameter(conn)
    ensure_quote_schema(conn)

    df_all: pd.DataFrame = pd.DataFrame()
    mapping: ColumnMapping = _blank_column_mapping()
    dataset_loader = load_historical_jobs
    dataset_key = "historical"
    dataset_label = "Historical quotes"
    dataset_error: Optional[str] = None
    empty_dataset_message: Optional[str] = None

    start_date: Optional[date] = None
    end_date: Optional[date] = None
    selected_corridor: Optional[str] = None
    selected_clients: List[str] = []
    postcode_prefix: Optional[str] = None

    with st.sidebar:
        st.header("Filters")
        if st.button(
            "Initialise database tables",
            help=(
                "Create empty historical and live job tables so the dashboard can run "
                "before data imports."
            ),
        ):
            ensure_core_schema(conn)
            ensure_dashboard_tables(conn)
            ensure_quote_schema(conn)
            st.success(
                "Database tables initialised. Import data or start building quotes below."
            )

        dataset_options = {
            "Historical quotes": ("historical", load_historical_jobs),
            "Saved quick quotes": ("quotes", load_quotes),
            "Live jobs": ("live", load_live_jobs),
        }
        dataset_label = st.radio(
            "Dataset",
            options=list(dataset_options.keys()),
            format_func=lambda label: label,
        )
        dataset_key, dataset_loader = dataset_options[dataset_label]

        import_feedback: Optional[tuple[str, str]] = None
        if dataset_key == "historical":
            with st.expander("Import historical jobs from CSV", expanded=False):
                import_form = st.form(key="historical_import_form")
                uploaded_file = import_form.file_uploader(
                    "Select CSV file", type=["csv"], help="Requires headers such as date, origin, destination and m3."
                )
                submit_import = import_form.form_submit_button("Import jobs")
                if submit_import:
                    if uploaded_file is None:
                        import_feedback = (
                            "warning",
                            "Choose a CSV file before importing.",
                        )
                    else:
                        try:
                            imported_df = pd.read_csv(uploaded_file)
                        except Exception as exc:
                            import_feedback = (
                                "error",
                                f"Failed to read CSV: {exc}",
                            )
                        else:
                            try:
                                inserted, skipped_rows = import_historical_jobs_from_dataframe(
                                    conn, imported_df
                                )
                            except ValueError as exc:
                                import_feedback = ("error", str(exc))
                            except Exception as exc:
                                import_feedback = (
                                    "error",
                                    f"Failed to import historical jobs: {exc}",
                                )
                            else:
                                if inserted:
                                    message = (
                                        f"Imported {inserted} historical job"
                                        f"{'s' if inserted != 1 else ''}."
                                    )
                                    if skipped_rows:
                                        message += (
                                            f" Skipped {skipped_rows} row"
                                            f"{'s' if skipped_rows != 1 else ''} with missing or duplicate data."
                                        )
                                    import_feedback = ("success", message)
                                else:
                                    if skipped_rows:
                                        message = (
                                            "No new rows imported. Skipped "
                                            f"{skipped_rows} row{'s' if skipped_rows != 1 else ''} due to validation or duplicates."
                                        )
                                    else:
                                        message = "No rows imported from the provided file."
                                    import_feedback = ("warning", message)

        try:
            df_all, mapping = dataset_loader(conn)
        except RuntimeError as exc:
            dataset_error = str(exc)
        except Exception as exc:
            dataset_error = f"Failed to load {dataset_label.lower()} data: {exc}"

        if import_feedback:
            level, message = import_feedback
            if level == "success":
                st.success(message)
            elif level == "warning":
                st.info(message)
            else:
                st.error(message)

        data_available = dataset_error is None and not df_all.empty

        today_value = date.today()
        date_column = "job_date" if "job_date" in df_all.columns else mapping.date
        if data_available and date_column and date_column in df_all.columns:
            df_all[date_column] = pd.to_datetime(df_all[date_column], errors="coerce")
            min_date = df_all[date_column].min()
            max_date = df_all[date_column].max()
            default_start = (
                min_date.date() if isinstance(min_date, pd.Timestamp) else today_value
            )
            default_end = (
                max_date.date() if isinstance(max_date, pd.Timestamp) else today_value
            )
            date_range = st.date_input(
                "Date range",
                value=(default_start, default_end),
                min_value=default_start,
                max_value=default_end,
            )
            if isinstance(date_range, tuple) and len(date_range) == 2:
                start_date, end_date = date_range
            else:
                start_date = default_start
                end_date = default_end
        else:
            st.date_input(
                "Date range",
                value=(today_value, today_value),
                disabled=True,
            )
            start_date = None
            end_date = None

        corridor_options: List[str] = []
        if data_available:
            corridor_series = df_all.get("corridor_display")
            if corridor_series is not None:
                corridor_options = sorted(
                    pd.Series(corridor_series).dropna().astype(str).unique().tolist()
                )
        corridor_selection = st.selectbox(
            "Corridor",
            options=["All corridors"] + corridor_options,
            index=0,
            disabled=not data_available,
        )
        selected_corridor = None if corridor_selection == "All corridors" else corridor_selection

        client_options: List[str] = []
        if data_available:
            client_series = df_all.get("client_display")
            if client_series is not None:
                client_options = sorted(
                    pd.Series(client_series).dropna().astype(str).unique().tolist()
                )
        selected_clients = st.multiselect(
            "Client",
            options=client_options,
            default=client_options if client_options else [],
            disabled=not data_available,
        )

        postcode_prefix = st.text_input(
            "Corridor contains postcode prefix",
            value=postcode_prefix or "",
            disabled=not data_available,
            help="Match origin or destination postcode prefixes (e.g. 40 to match 4000-4099).",
        ) or None

        if dataset_error:
            st.error(dataset_error)
        elif not data_available:
            empty_messages = {
                "historical": (
                    "historical_jobs table has no rows yet. Import historical jobs to populate the view."
                ),
                "quotes": (
                    "quotes table has no rows yet. Save a quick quote to populate the view."
                ),
                "live": "jobs table has no rows yet. Add live jobs to populate the view.",
            }
            empty_dataset_message = empty_messages.get(
                dataset_key, "No rows available for the selected dataset."
            )
            st.info(empty_dataset_message)

        st.subheader("Break-even model")
        new_break_even = st.number_input(
            "Break-even $/m³",
            min_value=0.0,
            value=float(break_even_value),
            step=5.0,
            help="Used to draw break-even bands on the histogram.",
        )
        if st.button("Update break-even"):
            update_break_even(conn, new_break_even)
            st.success(f"Break-even updated to ${new_break_even:,.2f}")
            break_even_value = new_break_even

    data_available = dataset_error is None and not df_all.empty

    filtered_df = pd.DataFrame()
    filtered_mapping = mapping
    has_filtered_data = False
    if data_available:
        try:
            filtered_df, filtered_mapping = dataset_loader(
                conn,
                start_date=start_date,
                end_date=end_date,
                clients=selected_clients or None,
                corridor=selected_corridor,
                postcode_prefix=postcode_prefix,
            )
            has_filtered_data = not filtered_df.empty
        except RuntimeError as exc:
            dataset_error = str(exc)
        except Exception as exc:
            dataset_error = f"Failed to apply filters: {exc}"

    if dataset_error:
        st.error(dataset_error)
    elif not data_available:
        st.info(
            empty_dataset_message
            or "No rows available for the selected dataset. Use the initialise button to create empty tables."
        )
    elif not has_filtered_data:
        st.warning("No jobs match the selected filters. Quote builder remains available below.")

    tab_labels = [
        "Histogram",
        "Profitability insights",
        "Live network overview",
        "Route maps",
        "Quote builder",
        "Optimizer",
    ]
    params = _get_query_params()
    requested_tab = params.get("view", [tab_labels[0]])[0]
    if requested_tab not in tab_labels:
        requested_tab = tab_labels[0]
    if requested_tab != tab_labels[0]:
        ordered_labels = [
            requested_tab,
            *[label for label in tab_labels if label != requested_tab],
        ]
    else:
        ordered_labels = tab_labels

    with tabs_placeholder:
        streamlit_tabs = st.tabs(ordered_labels)
    tab_map: Dict[str, Any] = {
        label: tab for label, tab in zip(ordered_labels, streamlit_tabs)
    }

    summary: Optional[DistributionSummary] = None
    profitability_summary: Optional[ProfitabilitySummary] = None
    metro_summary: Optional[DistributionSummary] = None
    metro_profitability: Optional[ProfitabilitySummary] = None
    metro_distance_km = 100.0
    if has_filtered_data:
        summary = summarise_distribution(filtered_df, break_even_value)
        profitability_summary = summarise_profitability(filtered_df)

        metro_df = _filter_by_distance(
            filtered_df, metro_only=True, max_distance_km=metro_distance_km
        )
        if not metro_df.empty:
            metro_summary = summarise_distribution(metro_df, break_even_value)
            metro_profitability = summarise_profitability(metro_df)

        render_summary(
            summary,
            break_even_value,
            profitability_summary,
            metro_summary=metro_summary,
            metro_profitability=metro_profitability,
            metro_distance_km=metro_distance_km,
        )

    truck_positions = load_truck_positions(conn)
    active_routes = load_active_routes(conn)
    map_routes = prepare_profitability_route_data(filtered_df, break_even_value)

    with tab_map["Live network overview"]:
        render_network_map(
            map_routes,
            truck_positions,
            active_routes,
            toggle_key="network_map_live_overlay_toggle_overview",
        )

    with tab_map["Histogram"]:
        if has_filtered_data:
            histogram = create_histogram(filtered_df, break_even_value)
            st.plotly_chart(histogram, use_container_width=True)
            st.caption(
                "Histogram overlays include the normal distribution fit plus kurtosis and dispersion markers for context."
            )
        elif dataset_error:
            st.error("Unable to load jobs — initialise the database and retry.")
        else:
            st.info("Import historical jobs to plot the price distribution histogram.")

    with tab_map["Profitability insights"]:
        if has_filtered_data:
            st.markdown("### Profitability insights")
            view_options = {
                "m³ vs km profitability": create_m3_vs_km_figure,
                "Quoted vs calculated $/m³": create_m3_margin_figure,
                "Metro profitability spotlight": lambda data: create_metro_profitability_figure(
                    data, max_distance_km=metro_distance_km
                ),
            }
            selected_view = st.radio(
                "Choose a view",
                list(view_options.keys()),
                horizontal=True,
                help="Switch between per-kilometre earnings and quoted-versus-cost comparisons.",
                key="profitability_view",
            )
            fig = view_options[selected_view](filtered_df)
            st.plotly_chart(fig, use_container_width=True)

            if selected_view == "Metro profitability spotlight":
                st.caption(
                    "Metro view highlights close-in routes with margin and cost sensitivity overlays."
                )

            if "margin_per_m3" in filtered_df.columns:
                st.markdown("#### Margin outliers")
                ranked = (
                    filtered_df.dropna(subset=["margin_per_m3"]).sort_values("margin_per_m3")
                )
                if not ranked.empty:
                    low_cols, high_cols = st.columns(2)
                    display_fields = [
                        col
                        for col in [
                            "job_date",
                            "client_display",
                            "corridor_display",
                            "price_per_m3",
                            "final_cost_per_m3",
                            "margin_per_m3",
                            "margin_per_m3_pct",
                        ]
                        if col in ranked.columns
                    ]
                    low_cols.write("Lowest margin jobs")
                    low_cols.dataframe(ranked.head(5)[display_fields])
                    high_cols.write("Highest margin jobs")
                    high_cols.dataframe(ranked.tail(5).iloc[::-1][display_fields])
                else:
                    st.info("No margin data available to highlight outliers yet.")
        elif dataset_error:
            st.error("Unable to calculate profitability without job data.")
        else:
            st.info("Import jobs with price and cost data to unlock profitability insights.")

    truck_positions = load_truck_positions(conn)
    active_routes = load_active_routes(conn)

    with tab_map["Route maps"]:
        st.markdown("### Corridor visualisation")
        map_mode = st.radio(
            "Visualisation mode",
            ("Routes/points", "Heatmap", "Isochrones"),
            horizontal=True,
            help=(
                "Switch between individual routes/points, an aggregate density heatmap, "
                "or travel-time isochrones around each corridor."
            ),
        )
        metro_only = st.checkbox(
            "Limit to metro jobs (≤100 km)",
            value=False,
            help="Apply a distance filter using distance_km ≤ 100 to focus on metro corridors.",
        )

        scoped_df = _filter_by_distance(
            filtered_df, metro_only=metro_only, max_distance_km=metro_distance_km
        )

        if map_mode == "Routes/points":
            required_columns = {"origin_lat", "origin_lon", "dest_lat", "dest_lon"}
            missing_coordinates = required_columns - set(scoped_df.columns)

            if scoped_df.empty:
                st.info("No jobs match the metro filter for the current selection.")
            elif missing_coordinates:
                st.info(
                    "Add geocoded origin and destination coordinates to visualise routes."
                )
            else:
                geocoded = scoped_df.dropna(subset=list(required_columns))
                if geocoded.empty:
                    st.info(
                        "No routes with coordinates are available for the current filters."
                    )
                else:
                    colour_mode_label = st.radio(
                        "Colour data by",
                        ("Categorical attribute", "Metric"),
                        horizontal=True,
                        help=(
                            "Switch between discrete attributes and continuous metrics "
                            "to colour the route and point layers."
                        ),
                    )
                    show_routes = st.checkbox("Show route lines", value=True)
                    show_points = st.checkbox("Show origin/destination points", value=True)

                    geometry_toggle_help = (
                        "Switch between straight-line haversine chords and the stored route geometry "
                        "when plotting route lines."
                    )
                    geometry_toggle_key = "route_map_use_route_geometry"
                    default_geometry_value = st.session_state.get(
                        geometry_toggle_key, True
                    )
                    if hasattr(st, "toggle"):
                        use_route_geometry = st.toggle(
                            "Use actual route geometry",
                            value=default_geometry_value,
                            help=geometry_toggle_help,
                            key=geometry_toggle_key,
                            disabled=not show_routes,
                        )
                    else:
                        use_route_geometry = st.checkbox(
                            "Use actual route geometry",
                            value=default_geometry_value,
                            help=geometry_toggle_help,
                            key=geometry_toggle_key,
                            disabled=not show_routes,
                        )

                    if not show_routes and not show_points:
                        st.info("Enable at least one layer to view the route map.")
                    elif colour_mode_label == "Categorical attribute":
                        colour_dimensions = {
                            "Job ID": "id",
                            "Client": "client_display",
                            "Destination city": "destination_city",
                            "Origin city": "origin_city",
                        }
                        available_colour_dimensions = {
                            label: column
                            for label, column in colour_dimensions.items()
                            if column in geocoded.columns
                        }

                        if not available_colour_dimensions:
                            st.info(
                                "No categorical columns available to colour the route map."
                            )
                        else:
                            colour_label = st.selectbox(
                                "Categorical attribute",
                                options=list(available_colour_dimensions.keys()),
                                help=(
                                    "Choose which attribute drives the route and point colouring."
                                ),
                            )
                            selected_column = available_colour_dimensions[colour_label]
                            try:
                                plotly_map_df = prepare_route_map_data(
                                    scoped_df, selected_column
                                )
                            except KeyError as exc:
                                st.warning(str(exc))
                                plotly_map_df = pd.DataFrame()

                            if plotly_map_df.empty:
                                st.info(
                                    "No routes with coordinates are available for the current filters."
                                )
                            else:
                                route_map = build_route_map(
                                    plotly_map_df,
                                    colour_label,
                                    show_routes=show_routes,
                                    show_points=show_points,
                                    use_route_geometry=use_route_geometry,
                                )
                                st.plotly_chart(route_map, use_container_width=True)
                    else:
                        metric_colour_options = {
                            "Margin $/m³": {
                                "column": "margin_per_m3",
                                "format": "currency_per_m3",
                                "scale": px.colors.diverging.RdYlGn,
                                "tickformat": "$.2f",
                            },
                            "Margin %": {
                                "column": "margin_total_pct",
                                "format": "percentage",
                                "scale": px.colors.diverging.BrBG,
                                "tickformat": ".1%",
                            },
                            "Total margin": {
                                "column": "margin_total",
                                "format": "currency",
                                "scale": px.colors.diverging.RdYlGn,
                                "tickformat": "$,.0f",
                            },
                            "Total revenue": {
                                "column": "revenue_total",
                                "format": "currency",
                                "scale": px.colors.sequential.PuBu,
                                "tickformat": "$,.0f",
                            },
                            "Quoted price $/m³": {
                                "column": "price_per_m3",
                                "format": "currency_per_m3",
                                "scale": px.colors.sequential.Plasma,
                                "tickformat": "$.2f",
                            },
                            "Volume (m³)": {
                                "column": "volume_m3",
                                "format": "volume",
                                "scale": px.colors.sequential.Blues,
                                "tickformat": ".1f",
                            },
                            "Distance (km)": {
                                "column": "distance_km",
                                "format": "distance",
                                "scale": px.colors.sequential.Oranges,
                                "tickformat": ".0f",
                            },
                            "Duration (hr)": {
                                "column": "duration_hr",
                                "format": "hours",
                                "scale": px.colors.sequential.Sunset,
                                "tickformat": ".1f",
                            },
                        }

                        available_metric_options: dict[str, dict[str, object]] = {}
                        for label, spec in metric_colour_options.items():
                            column = spec["column"]
                            if column not in geocoded.columns:
                                continue
                            numeric_series = pd.to_numeric(
                                geocoded[column], errors="coerce"
                            )
                            numeric_series = numeric_series.replace(
                                [math.inf, -math.inf], pd.NA
                            )
                            if numeric_series.notna().any():
                                available_metric_options[label] = spec

                        if not available_metric_options:
                            st.info(
                                "No numeric metrics are available to colour the route map."
                            )
                        else:
                            metric_label = st.selectbox(
                                "Metric",
                                options=list(available_metric_options.keys()),
                                help=(
                                    "Select a metric to drive the continuous colour scale."
                                ),
                            )
                            metric_spec = available_metric_options[metric_label]
                            metric_column = metric_spec["column"]
                            format_spec = metric_spec.get("format", "number")
                            try:
                                metric_map_df = prepare_metric_route_map_data(
                                    scoped_df,
                                    metric_column,
                                    format_spec=str(format_spec),
                                )
                            except KeyError as exc:
                                st.warning(str(exc))
                                metric_map_df = pd.DataFrame()

                            if metric_map_df.empty:
                                st.info(
                                    "No routes with the selected metric are available for the current filters."
                                )
                            else:
                                route_map = build_route_map(
                                    metric_map_df,
                                    metric_label,
                                    show_routes=show_routes,
                                    show_points=show_points,
                                    colour_mode="continuous",
                                    colour_scale=metric_spec.get("scale"),
                                    colorbar_tickformat=metric_spec.get("tickformat"),
                                    use_route_geometry=use_route_geometry,
                                )
                                st.plotly_chart(route_map, use_container_width=True)
        elif map_mode == "Heatmap":
            weight_options = available_heatmap_weightings(filtered_df)
            weight_label = st.selectbox(
                "Heatmap weighting",
                options=list(weight_options.keys()),
                help="Choose which metric influences the heatmap intensity.",
            )
            weight_column = weight_options[weight_label]

            if scoped_df.empty:
                st.info("No jobs match the metro filter for the current selection.")
            else:
                try:
                    heatmap_source = build_heatmap_source(
                        scoped_df,
                        weight_column=weight_column,
                    )
                except KeyError as exc:
                    st.warning(str(exc))
                    heatmap_source = pd.DataFrame(columns=["lat", "lon", "weight"])

                if heatmap_source.empty:
                    st.info("No geocoded points are available for the current filters.")
                else:
                    centre = {
                        "lat": float(heatmap_source["lat"].mean()),
                        "lon": float(heatmap_source["lon"].mean()),
                    }
                    colour_scales = {
                        None: px.colors.sequential.YlOrRd,
                        "volume_m3": px.colors.sequential.Blues,
                        "margin_total": px.colors.diverging.RdYlGn,
                        "margin_per_m3": px.colors.sequential.Magma,
                        "margin_total_pct": px.colors.diverging.BrBG,
                        "margin_per_m3_pct": px.colors.diverging.BrBG,
                    }
                    midpoint_columns = {
                        "margin_total",
                        "margin_per_m3",
                        "margin_total_pct",
                        "margin_per_m3_pct",
                    }
                    midpoint = 0.0 if weight_column in midpoint_columns else None
                    heatmap_fig = px.density_mapbox(
                        heatmap_source,
                        lat="lat",
                        lon="lon",
                        z="weight",
                        radius=45,
                        opacity=0.8,
                        color_continuous_scale=colour_scales.get(
                            weight_column, px.colors.sequential.YlOrRd
                        ),
                        color_continuous_midpoint=midpoint,
                    )
                    hover_templates = {
                        None: f"{weight_label}: %{{z:.0f}} jobs<extra></extra>",
                        "volume_m3": f"{weight_label}: %{{z:.1f}} m³<extra></extra>",
                        "margin_total": f"{weight_label}: $%{{z:,.0f}}<extra></extra>",
                        "margin_per_m3": f"{weight_label}: $%{{z:,.0f}}/m³<extra></extra>",
                        "margin_total_pct": f"{weight_label}: %{{z:.1%}}<extra></extra>",
                        "margin_per_m3_pct": f"{weight_label}: %{{z:.1%}}<extra></extra>",
                    }
                    hover_template = hover_templates.get(
                        weight_column, f"{weight_label}: %{{z:.2f}}<extra></extra>"
                    )
                    for trace in heatmap_fig.data:
                        trace.hovertemplate = hover_template

                    heatmap_fig.update_layout(
                        mapbox={
                            "style": "carto-positron",
                            "center": centre,
                            "zoom": 4,
                        },
                        margin={"l": 0, "r": 0, "t": 0, "b": 0},
                        coloraxis_colorbar={"title": weight_label},
                    )
                    st.plotly_chart(heatmap_fig, use_container_width=True)
        else:
            centre_label = st.radio(
                "Isochrone centre",
                ("Origin", "Destination"),
                horizontal=True,
                help="Choose whether to anchor isochrones at route origins or destinations.",
            )
            iso_hours = st.slider(
                "Travel time horizon (hours)",
                min_value=0.5,
                max_value=24.0,
                value=4.0,
                step=0.5,
                help=(
                    "Approximate reach based on the corridor's average speed multiplied by this time horizon."
                ),
            )
            max_iso_routes = st.slider(
                "Maximum corridors to display",
                min_value=5,
                max_value=80,
                value=25,
                step=5,
                help="Limit the number of polygons rendered to keep the map readable.",
            )

            iso_source = build_isochrone_polygons(
                scoped_df,
                centre="origin" if centre_label == "Origin" else "destination",
                horizon_hours=float(iso_hours),
                max_routes=int(max_iso_routes),
            )

            if iso_source.empty:
                st.info(
                    "No geocoded routes with distance data are available to build isochrones for the current filters."
                )
            else:
                figure = go.Figure()
                palette = _ISOCHRONE_PALETTE or ["#636EFA"]

                for idx, (_, row) in enumerate(iso_source.iterrows()):
                    colour_hex = palette[idx % len(palette)]
                    r, g, b = _hex_to_rgb(colour_hex)
                    fill_colour = f"rgba({r},{g},{b},0.18)"
                    line_colour = f"rgba({r},{g},{b},0.9)"

                    figure.add_trace(
                        go.Scattermapbox(
                            lat=row["latitudes"],
                            lon=row["longitudes"],
                            mode="lines",
                            fill="toself",
                            line={"width": 2.0, "color": line_colour},
                            fillcolor=fill_colour,
                            name=row["label"],
                            hovertemplate=f"{row['tooltip']}<extra></extra>",
                        )
                    )

                    figure.add_trace(
                        go.Scattermapbox(
                            lat=[row["centre_lat"]],
                            lon=[row["centre_lon"]],
                            mode="markers",
                            marker={"size": 7, "color": line_colour},
                            hovertemplate=f"{row['tooltip']}<extra></extra>",
                            showlegend=False,
                        )
                    )

                centre_lat = float(iso_source["centre_lat"].mean())
                centre_lon = float(iso_source["centre_lon"].mean())

                figure.update_layout(
                    mapbox={
                        "style": "carto-positron",
                        "center": {"lat": centre_lat, "lon": centre_lon},
                        "zoom": 4,
                    },
                    margin={"l": 0, "r": 0, "t": 0, "b": 0},
                    legend={"orientation": "h", "yanchor": "bottom", "y": 0.01},
                )
                st.plotly_chart(figure, use_container_width=True)


    with tab_map["Quote builder"]:
        saved_rowid = st.session_state.pop("quote_saved_rowid", None)
        if saved_rowid is not None:
            st.success(f"Quote saved as record #{saved_rowid}.")

        st.markdown("### Quote builder")
        st.caption(
            "Use a historical route to pre-fill the quick quote form, calculate pricing and optionally persist the result."
        )
        session_inputs: Optional[QuoteInput] = st.session_state.get(  # type: ignore[assignment]
            "quote_inputs"
        )
        quote_result: Optional[QuoteResult] = st.session_state.get(  # type: ignore[assignment]
            "quote_result"
        )
        manual_option = "Manual entry"
        map_columns = {"origin_lon", "origin_lat", "dest_lon", "dest_lat"}
        selected_route: Optional[pd.Series] = None

        if _QUOTE_COUNTRY_STATE_KEY not in st.session_state:
            initial_country = (
                session_inputs.country
                if session_inputs and session_inputs.country
                else COUNTRY_DEFAULT
            )
            st.session_state[_QUOTE_COUNTRY_STATE_KEY] = initial_country

        active_country = st.session_state.get(_QUOTE_COUNTRY_STATE_KEY)
        normalized_country: Optional[str]
        if isinstance(active_country, str):
            normalized_country = active_country.strip() or None
        else:
            normalized_country = None

        quote_prefill_df = enrich_missing_route_coordinates(
            filtered_df,
            conn,
            country=normalized_country,
        )

        if map_columns.issubset(quote_prefill_df.columns):
            map_routes = quote_prefill_df.dropna(subset=list(map_columns)).copy()
            if isinstance(normalized_country, str) and normalized_country:
                map_routes = filter_routes_by_country(map_routes, normalized_country)
            if not map_routes.empty:
                map_routes = map_routes.reset_index(drop=True)
                map_routes["route_label"] = map_routes.apply(_format_route_label, axis=1)
                option_list = [manual_option] + map_routes["route_label"].tolist()
                default_label = st.session_state.get("quote_selected_route", manual_option)
                if default_label not in option_list:
                    default_label = manual_option
                selected_label = st.selectbox(
                    "Prefill from historical route",
                    options=option_list,
                    index=option_list.index(default_label),
                    key="quote_selected_route",
                    help="Pick a historical job to pull its origin and destination into the form.",
                )
                if selected_label != manual_option:
                    selected_route = map_routes.loc[
                        map_routes["route_label"] == selected_label
                    ].iloc[0]
                    midpoint_lat = (
                        float(selected_route["origin_lat"]) + float(selected_route["dest_lat"])
                    ) / 2
                    midpoint_lon = (
                        float(selected_route["origin_lon"]) + float(selected_route["dest_lon"])
                    ) / 2
                    line_data = [
                        {
                            "from": [
                                float(selected_route["origin_lon"]),
                                float(selected_route["origin_lat"]),
                            ],
                            "to": [
                                float(selected_route["dest_lon"]),
                                float(selected_route["dest_lat"]),
                            ],
                        }
                    ]
                    scatter_data = [
                        {
                            "position": [
                                float(selected_route["origin_lon"]),
                                float(selected_route["origin_lat"]),
                            ],
                            "label": _first_non_empty(
                                selected_route,
                                ["origin", "origin_city", "origin_normalized", "origin_raw"],
                            )
                            or "Origin",
                            "color": [33, 150, 243, 200],
                        },
                        {
                            "position": [
                                float(selected_route["dest_lon"]),
                                float(selected_route["dest_lat"]),
                            ],
                            "label": _first_non_empty(
                                selected_route,
                                [
                                    "destination",
                                    "destination_city",
                                    "destination_normalized",
                                    "destination_raw",
                                ],
                            )
                            or "Destination",
                            "color": [244, 67, 54, 200],
                        },
                    ]
                    deck = pdk.Deck(
                        map_style="mapbox://styles/mapbox/light-v9",
                        initial_view_state=pdk.ViewState(
                            latitude=midpoint_lat,
                            longitude=midpoint_lon,
                            zoom=5,
                            pitch=30,
                        ),
                        layers=[
                            pdk.Layer(
                                "LineLayer",
                                data=line_data,
                                get_source_position="from",
                                get_target_position="to",
                                get_color=[33, 150, 243, 160],
                                get_width=5,
                            ),
                            pdk.Layer(
                                "ScatterplotLayer",
                                data=scatter_data,
                                get_position="position",
                                get_fill_color="color",
                                get_radius=40000,
                            ),
                            pdk.Layer(
                                "TextLayer",
                                data=scatter_data,
                                get_position="position",
                                get_text="label",
                                get_size=12,
                                size_units="meters",
                                size_scale=16,
                                get_alignment_baseline="top",
                            ),
                        ],
                    )
                    st.pydeck_chart(deck)
                    st.caption("Selected route visualised on the map.")
            else:
                st.info("No geocoded routes are available for the current filters yet.")
        else:
            st.info("Longitude/latitude columns are required to plot routes for quoting.")

        base_candidates: List[str] = [
            "cubic_m",
            "volume_m3",
            "volume_cbm",
            "volume",
            "cbm",
        ]
        for candidate in (filtered_mapping.volume, mapping.volume):
            if candidate and candidate not in base_candidates:
                base_candidates.append(candidate)

        default_origin = session_inputs.origin if session_inputs else ""
        default_destination = session_inputs.destination if session_inputs else ""
        default_volume = session_inputs.cubic_m if session_inputs else 30.0
        default_date = session_inputs.quote_date if session_inputs else date.today()
        default_modifiers = list(session_inputs.modifiers) if session_inputs else []
        if session_inputs is None:
            default_margin_percent: Optional[float] = DEFAULT_TARGET_MARGIN_PERCENT
        else:
            default_margin_percent = session_inputs.target_margin_percent
        default_country = st.session_state.get(_QUOTE_COUNTRY_STATE_KEY, COUNTRY_DEFAULT)

        if selected_route is not None:
            default_origin = _first_non_empty(
                selected_route,
                [
                    "origin",
                    "origin_normalized",
                    "origin_city",
                    "origin_raw",
                ],
            ) or default_origin
            default_destination = _first_non_empty(
                selected_route,
                [
                    "destination",
                    "destination_normalized",
                    "destination_city",
                    "destination_raw",
                ],
            ) or default_destination
            route_volume = _extract_route_volume(selected_route, base_candidates)
            if route_volume is not None:
                default_volume = route_volume
            route_date = _extract_route_date(selected_route)
            if route_date is not None:
                default_date = route_date
            route_country = _first_non_empty(
                selected_route, ["origin_country", "destination_country"]
            )
            if route_country:
                st.session_state[_QUOTE_COUNTRY_STATE_KEY] = route_country
                default_country = route_country

        modifier_options = [mod.id for mod in DEFAULT_MODIFIERS]
        modifier_labels: Dict[str, str] = {mod.id: mod.label for mod in DEFAULT_MODIFIERS}

        client_rows = conn.execute(
            """
            SELECT id, first_name, last_name, company_name, email, phone,
                   address_line1, address_line2, city, state, postcode, country, notes
            FROM clients
            ORDER BY
                CASE WHEN company_name IS NOT NULL AND TRIM(company_name) <> '' THEN 0 ELSE 1 END,
                LOWER(COALESCE(company_name, '')),
                LOWER(COALESCE(first_name, '')),
                LOWER(COALESCE(last_name, ''))
            """
        ).fetchall()
        client_option_values: List[Optional[int]] = [None] + [int(row[0]) for row in client_rows]
        client_label_map: Dict[int, str] = {
            int(row[0]): format_client_display(row[1], row[2], row[3])
            for row in client_rows
        }
        default_client_id = session_inputs.client_id if session_inputs else None
        default_client_details = session_inputs.client_details if session_inputs else None
        client_match_choice_state = st.session_state.get("quote_client_match_choice", -1)
        client_form_should_expand = bool(
            (default_client_id and default_client_id in client_option_values)
            or (
                default_client_details
                and hasattr(default_client_details, "has_any_data")
                and default_client_details.has_any_data()
            )
        )
        selected_client_id_form: Optional[int] = (
            default_client_id if default_client_id in client_option_values else None
        )
        entered_client_details_form: Optional[ClientDetails] = default_client_details
        match_choice_form = client_match_choice_state

        with st.form("quote_builder_form"):
            origin_value = st.text_input("Origin", value=default_origin)
            destination_value = st.text_input(
                "Destination", value=default_destination
            )
            if _QUOTE_COUNTRY_STATE_KEY not in st.session_state:
                st.session_state[_QUOTE_COUNTRY_STATE_KEY] = (
                    default_country or COUNTRY_DEFAULT
                )
            country_value = st.text_input(
                "Country",
                key=_QUOTE_COUNTRY_STATE_KEY,
            )
            cubic_m_value = st.number_input(
                "Volume (m³)",
                min_value=1.0,
                value=float(default_volume or 1.0),
                step=1.0,
            )
            quote_date_value = st.date_input("Move date", value=default_date)
            selected_modifier_ids = st.multiselect(
                "Modifiers",
                options=modifier_options,
                default=[mid for mid in default_modifiers if mid in modifier_options],
                format_func=lambda mod_id: modifier_labels.get(mod_id, mod_id),
            )
            margin_cols = st.columns(2)
            apply_margin = margin_cols[0].checkbox(
                "Apply margin",
                value=default_margin_percent is not None,
                help="Include a target margin percentage on top of calculated costs.",
            )
            margin_percent_value = margin_cols[1].number_input(
                "Target margin %",
                min_value=0.0,
                max_value=100.0,
                value=float(
                    default_margin_percent
                    if default_margin_percent is not None
                    else DEFAULT_TARGET_MARGIN_PERCENT
                ),
                step=1.0,
                help=(
                    "Enter the desired margin percentage. The value is only used when 'Apply margin'"
                    " is enabled."
                ),
            )
            with st.expander(
                "Client details (optional)", expanded=client_form_should_expand
            ):
                existing_index = 0
                if selected_client_id_form in client_option_values:
                    existing_index = client_option_values.index(selected_client_id_form)
                selected_client_id_form = st.selectbox(
                    "Link to existing client",
                    options=client_option_values,
                    index=existing_index,
                    format_func=lambda cid: (
                        "No client linked"
                        if cid is None
                        else client_label_map.get(cid, f"Client #{cid}")
                    ),
                )
                st.caption(
                    "Enter details below to create a client record if no existing client applies."
                )
                company_input = st.text_input(
                    "Company name",
                    value=(
                        default_client_details.company_name
                        if default_client_details and default_client_details.company_name
                        else ""
                    ),
                )
                first_name_input = st.text_input(
                    "First name",
                    value=(
                        default_client_details.first_name
                        if default_client_details and default_client_details.first_name
                        else ""
                    ),
                )
                last_name_input = st.text_input(
                    "Last name",
                    value=(
                        default_client_details.last_name
                        if default_client_details and default_client_details.last_name
                        else ""
                    ),
                )
                email_input = st.text_input(
                    "Email",
                    value=(
                        default_client_details.email
                        if default_client_details and default_client_details.email
                        else ""
                    ),
                )
                phone_input = st.text_input(
                    "Phone",
                    value=(
                        default_client_details.phone
                        if default_client_details and default_client_details.phone
                        else ""
                    ),
                )
                address_line1_input = st.text_input(
                    "Address line 1",
                    value=(
                        default_client_details.address_line1
                        if default_client_details and default_client_details.address_line1
                        else ""
                    ),
                )
                address_line2_input = st.text_input(
                    "Address line 2",
                    value=(
                        default_client_details.address_line2
                        if default_client_details and default_client_details.address_line2
                        else ""
                    ),
                )
                city_input = st.text_input(
                    "City / Suburb",
                    value=(
                        default_client_details.city
                        if default_client_details and default_client_details.city
                        else ""
                    ),
                )
                state_input = st.text_input(
                    "State / Territory",
                    value=(
                        default_client_details.state
                        if default_client_details and default_client_details.state
                        else ""
                    ),
                )
                postcode_input = st.text_input(
                    "Postcode",
                    value=(
                        default_client_details.postcode
                        if default_client_details and default_client_details.postcode
                        else ""
                    ),
                )
                client_country_default = (
                    default_client_details.country
                    if default_client_details and default_client_details.country
                    else country_value
                    if country_value
                    else COUNTRY_DEFAULT
                )
                client_country_input = st.text_input(
                    "Client country",
                    value=client_country_default,
                )
                notes_input = st.text_area(
                    "Notes",
                    value=(
                        default_client_details.notes
                        if default_client_details and default_client_details.notes
                        else ""
                    ),
                    height=80,
                )
                entered_client_details_form = ClientDetails(
                    company_name=company_input,
                    first_name=first_name_input,
                    last_name=last_name_input,
                    email=email_input,
                    phone=phone_input,
                    address_line1=address_line1_input,
                    address_line2=address_line2_input,
                    city=city_input,
                    state=state_input,
                    postcode=postcode_input,
                    country=client_country_input,
                    notes=notes_input,
                )
                match_choice_form = -1
                if (
                    selected_client_id_form is None
                    and entered_client_details_form.has_any_data()
                ):
                    matches = find_client_matches(conn, entered_client_details_form)
                    if matches:
                        match_labels = {
                            match.id: f"{match.display_name} ({match.reason})"
                            for match in matches
                        }
                        warning_lines = "\n".join(
                            f"- {label}" for label in match_labels.values()
                        )
                        st.warning(
                            "Potential existing clients found:\n" + warning_lines
                        )
                        match_options = [-1] + list(match_labels.keys())
                        default_choice = (
                            client_match_choice_state
                            if client_match_choice_state in match_options
                            else -1
                        )
                        match_choice_form = st.selectbox(
                            "Would you like to link one of these clients?",
                            options=match_options,
                            index=match_options.index(default_choice),
                            format_func=lambda value: (
                                "Create new client"
                                if value == -1
                                else match_labels.get(value, f"Client #{value}")
                            ),
                            key="quote_client_match_choice",
                        )
                    else:
                        st.session_state.pop("quote_client_match_choice", None)
                else:
                    st.session_state.pop("quote_client_match_choice", None)
            submitted = st.form_submit_button("Calculate quote")

        stored_inputs = session_inputs

        if submitted:
            if not origin_value or not destination_value:
                st.error("Origin and destination are required to calculate a quote.")
            else:
                margin_to_apply = float(margin_percent_value) if apply_margin else None
                selected_client_id_final = selected_client_id_form
                client_details_to_store: Optional[ClientDetails]
                if (
                    entered_client_details_form
                    and entered_client_details_form.has_any_data()
                ):
                    client_details_to_store = entered_client_details_form
                else:
                    client_details_to_store = None

                submission_valid = True
                if selected_client_id_final is None and client_details_to_store is not None:
                    if match_choice_form not in (-1, None):
                        selected_client_id_final = int(match_choice_form)

                if submission_valid:
                    quote_inputs = QuoteInput(
                        origin=origin_value,
                        destination=destination_value,
                        cubic_m=float(cubic_m_value),
                        quote_date=quote_date_value,
                        modifiers=list(selected_modifier_ids),
                        target_margin_percent=margin_to_apply,
                        country=country_value or COUNTRY_DEFAULT,
                        client_id=selected_client_id_final,
                        client_details=client_details_to_store,
                    )
                    try:
                        result = calculate_quote(conn, quote_inputs)
                    except RuntimeError as exc:
                        st.error(str(exc))
                    except ValueError as exc:
                        st.error(str(exc))
                    else:
                        st.session_state["quote_inputs"] = quote_inputs
                        st.session_state["quote_result"] = result
                        st.session_state["quote_manual_override_enabled"] = False
                        st.session_state["quote_manual_override_amount"] = float(
                            result.final_quote
                        )
                        st.session_state["quote_pin_override"] = _initial_pin_state(result)
                        st.session_state.pop(_HAVERSINE_MODAL_STATE_KEY, None)
                        _set_query_params(view="Quote builder")
                        st.success("Quote calculated. Review the breakdown below.")
                        stored_inputs = quote_inputs
                        quote_result = result

        stored_inputs = st.session_state.get("quote_inputs")
        quote_result = st.session_state.get("quote_result")

        if quote_result and stored_inputs:
            st.markdown("#### Quote output")
            manual_enabled_key = "quote_manual_override_enabled"
            manual_amount_key = "quote_manual_override_amount"
            if manual_enabled_key not in st.session_state:
                st.session_state[manual_enabled_key] = (
                    quote_result.manual_quote is not None
                )
            if manual_amount_key not in st.session_state:
                st.session_state[manual_amount_key] = float(
                    quote_result.manual_quote
                    if quote_result.manual_quote is not None
                    else quote_result.final_quote
                )
            manual_override_enabled = bool(
                st.session_state.get(manual_enabled_key, False)
            )
            manual_override_amount = float(
                st.session_state.get(
                    manual_amount_key, quote_result.final_quote
                )
            )
            if manual_override_enabled:
                quote_result.manual_quote = manual_override_amount
            else:
                quote_result.manual_quote = None
            quote_result.summary_text = build_summary(stored_inputs, quote_result)
            st.session_state["quote_result"] = quote_result
            client_label: Optional[str] = None
            if stored_inputs.client_details and stored_inputs.client_details.display_name():
                client_label = stored_inputs.client_details.display_name()
            elif stored_inputs.client_id is not None:
                client_label = client_label_map.get(stored_inputs.client_id)
            if client_label:
                st.write(f"**Client:** {client_label}")
            st.write(
                f"**Route:** {quote_result.origin_resolved} → {quote_result.destination_resolved}"
            )
            st.write(
                f"**Distance:** {quote_result.distance_km:.1f} km ({quote_result.duration_hr:.1f} h)"
            )

            suggestion_cols = st.columns(2)

            def _render_address_feedback(
                col: "st.delta_generator.DeltaGenerator",
                label: str,
                candidates: Optional[List[str]],
                suggestions: Optional[List[str]],
                ambiguities: Optional[Dict[str, Sequence[str]]],
            ) -> None:
                clean_candidates = [c for c in candidates or [] if c]
                clean_suggestions = [s for s in suggestions or [] if s]
                clean_ambiguities = {
                    abbr: list(options)
                    for abbr, options in (ambiguities or {}).items()
                    if options
                }
                if not (
                    clean_candidates
                    or clean_suggestions
                    or clean_ambiguities
                ):
                    col.caption(f"No {label.lower()} corrections suggested.")
                    return

                col.markdown(f"**{label} corrections & suggestions**")
                if clean_candidates:
                    col.caption("Candidates considered during normalization:")
                    col.markdown(
                        "\n".join(f"- {candidate}" for candidate in clean_candidates)
                    )
                if clean_suggestions:
                    col.caption("Autocorrected place names from geocoding:")
                    col.markdown(
                        "\n".join(f"- {suggestion}" for suggestion in clean_suggestions)
                    )
                if clean_ambiguities:
                    col.caption("Ambiguous abbreviations detected:")
                    col.markdown(
                        "\n".join(
                            f"- **{abbr}** → {', '.join(options)}"
                            for abbr, options in clean_ambiguities.items()
                        )
                    )

            _render_address_feedback(
                suggestion_cols[0],
                "Origin",
                quote_result.origin_candidates,
                quote_result.origin_suggestions,
                quote_result.origin_ambiguities,
            )
            _render_address_feedback(
                suggestion_cols[1],
                "Destination",
                quote_result.destination_candidates,
                quote_result.destination_suggestions,
                quote_result.destination_ambiguities,
            )

            pin_state = _ensure_pin_state(quote_result)
            pin_related_notes: List[str] = []
            straight_line_detected = False
            for notes in (
                quote_result.origin_suggestions,
                quote_result.destination_suggestions,
            ):
                for note in notes or []:
                    if not note:
                        continue
                    lowered = note.lower()
                    if _PIN_NOTE.lower() in lowered or "straight-line" in lowered:
                        pin_related_notes.append(note)
                    if "straight-line" in lowered:
                        straight_line_detected = True

            if straight_line_detected and not st.session_state.get(
                _HAVERSINE_MODAL_STATE_KEY, False
            ):
                with st.modal(
                    "Routing fell back to a straight-line estimate",
                    key="quote_haversine_modal",
                ):
                    st.warning(
                        "OpenRouteService could not find a routable point within 350 m. "
                        "The quote currently relies on a straight-line distance estimate."
                    )
                    st.caption(
                        "Drop manual pins, click \"Snap pins to nearest road\", or edit the coordinates "
                        "below before recalculating to improve accuracy."
                    )
                    if st.button(
                        "Dismiss warning", key="quote_haversine_modal_dismiss"
                    ):
                        st.session_state[_HAVERSINE_MODAL_STATE_KEY] = True
                        _rerun_app()

            st.markdown("#### Manual pins for routing")
            if pin_related_notes and not pin_state.get("enabled", False):
                st.warning(
                    "Routing relied on snapping or a straight-line fallback. Drop pins or use "
                    '"Snap pins to nearest road" to improve accuracy before recalculating.'
                )
            else:
                st.caption(
                    "Drop a pin for each address when ORS cannot find a routable point within 350 m."
                )
            st.caption(
                "Click the maps or edit the latitude/longitude values to fine-tune the override pins."
            )

            control_cols = st.columns([3, 2])
            with control_cols[1]:
                snap_feedback = st.empty()
                snap_clicked = st.button(
                    "Snap pins to nearest road",
                    type="secondary",
                    key="quote_snap_to_nearest_road",
                    help=(
                        "Use OpenRouteService's nearest endpoint to move each pin onto the closest "
                        "routable road before recalculating."
                    ),
                )
            if snap_clicked:
                origin_lon_default, origin_lat_default = _pin_coordinates(
                    pin_state["origin"]
                )
                dest_lon_default, dest_lat_default = _pin_coordinates(
                    pin_state["destination"]
                )
                try:
                    snap_result = snap_coordinates_to_road(
                        (origin_lon_default, origin_lat_default),
                        (dest_lon_default, dest_lat_default),
                    )
                except RuntimeError as exc:
                    snap_feedback.error(f"Unable to snap pins: {exc}")
                else:
                    pin_state["origin"] = {
                        "lon": snap_result.origin[0],
                        "lat": snap_result.origin[1],
                    }
                    pin_state["destination"] = {
                        "lon": snap_result.destination[0],
                        "lat": snap_result.destination[1],
                    }
                    st.session_state[_pin_lon_key("quote_origin_pin_map")] = float(
                        snap_result.origin[0]
                    )
                    st.session_state[_pin_lat_key("quote_origin_pin_map")] = float(
                        snap_result.origin[1]
                    )
                    st.session_state[_pin_lon_key("quote_destination_pin_map")] = float(
                        snap_result.destination[0]
                    )
                    st.session_state[_pin_lat_key("quote_destination_pin_map")] = float(
                        snap_result.destination[1]
                    )
                    if snap_result.changed:
                        snap_feedback.success(
                            "Pins snapped to the nearest routable road."
                        )
                    else:
                        snap_feedback.info(
                            "Pins already align with the nearest routable road."
                        )

            pin_cols = st.columns(2)
            with pin_cols[0]:
                origin_lon, origin_lat = _render_pin_picker(
                    "Origin", map_key="quote_origin_pin_map", entry=pin_state["origin"]
                )
                st.caption(f"Origin pin: {origin_lat:.5f}, {origin_lon:.5f}")
            with pin_cols[1]:
                dest_lon, dest_lat = _render_pin_picker(
                    "Destination",
                    map_key="quote_destination_pin_map",
                    entry=pin_state["destination"],
                )
                st.caption(f"Destination pin: {dest_lat:.5f}, {dest_lon:.5f}")

            pin_state["origin"] = {"lon": origin_lon, "lat": origin_lat}
            pin_state["destination"] = {"lon": dest_lon, "lat": dest_lat}
            use_manual_pins = st.checkbox(
                "Use these pins for the next calculation",
                value=pin_state.get("enabled", False),
                key="quote_use_pin_overrides",
                help="Enable to re-run the quote using the pins above.",
            )
            pin_state["enabled"] = use_manual_pins
            st.session_state["quote_pin_override"] = pin_state

            if st.button(
                "Recalculate with manual pins",
                type="secondary",
                disabled=not use_manual_pins,
            ):
                manual_inputs = QuoteInput(
                    origin=stored_inputs.origin,
                    destination=stored_inputs.destination,
                    cubic_m=stored_inputs.cubic_m,
                    quote_date=stored_inputs.quote_date,
                    modifiers=list(stored_inputs.modifiers),
                    target_margin_percent=stored_inputs.target_margin_percent,
                    country=stored_inputs.country,
                    origin_coordinates=(origin_lon, origin_lat),
                    destination_coordinates=(dest_lon, dest_lat),
                )
                try:
                    manual_result = calculate_quote(conn, manual_inputs)
                except RuntimeError as exc:
                    st.error(str(exc))
                except ValueError as exc:
                    st.error(str(exc))
                else:
                    st.session_state["quote_inputs"] = manual_inputs
                    st.session_state["quote_result"] = manual_result
                    st.session_state["quote_manual_override_enabled"] = False
                    st.session_state["quote_manual_override_amount"] = float(
                        manual_result.final_quote
                    )
                    pin_override_state = _initial_pin_state(manual_result)
                    pin_override_state["enabled"] = True
                    st.session_state["quote_pin_override"] = pin_override_state
                    st.session_state.pop(_HAVERSINE_MODAL_STATE_KEY, None)
                    st.success("Quote recalculated using manual pins.")
                    _set_query_params(view="Quote builder")
                    _rerun_app()

            metric_cols = st.columns(4)
            metric_cols[0].metric(
                "Final quote", format_currency(quote_result.final_quote)
            )
            metric_cols[1].metric(
                "Total before margin",
                format_currency(quote_result.total_before_margin),
            )
            metric_cols[2].metric(
                "Base subtotal", format_currency(quote_result.base_subtotal)
            )
            metric_cols[3].metric(
                "Distance (km)",
                f"{quote_result.distance_km:.1f}",
                f"{quote_result.duration_hr:.1f} h",
            )
            st.markdown(
                f"**Seasonal adjustment:** {quote_result.seasonal_label} ×{quote_result.seasonal_multiplier:.2f}"
            )
            if quote_result.margin_percent is not None:
                st.markdown(
                    f"**Margin:** {quote_result.margin_percent:.1f}% applied."
                )
            else:
                st.markdown("**Margin:** Not applied.")

            with st.expander("Base calculation details"):
                base_rows = [
                    {
                        "Component": "Base callout",
                        "Amount": format_currency(
                            quote_result.base_components.get("base_callout", 0.0)
                        ),
                    },
                    {
                        "Component": "Handling cost",
                        "Amount": format_currency(
                            quote_result.base_components.get("handling_cost", 0.0)
                        ),
                    },
                    {
                        "Component": "Linehaul cost",
                        "Amount": format_currency(
                            quote_result.base_components.get("linehaul_cost", 0.0)
                        ),
                    },
                    {
                        "Component": "Effective volume (m³)",
                        "Amount": f"{quote_result.base_components.get('effective_m3', stored_inputs.cubic_m):.1f}",
                    },
                    {
                        "Component": "Load factor",
                        "Amount": f"{quote_result.base_components.get('load_factor', 1.0):.2f}",
                    },
                ]
                st.table(pd.DataFrame(base_rows))

            with st.expander("Modifiers applied"):
                if quote_result.modifier_details:
                    modifier_rows = [
                        {
                            "Modifier": item["label"],
                            "Calculation": (
                                format_currency(item["value"])
                                if item["calc_type"] == "flat"
                                else f"{item['value'] * 100:.0f}% of base"
                            ),
                            "Amount": format_currency(item["amount"]),
                        }
                        for item in quote_result.modifier_details
                    ]
                    st.table(pd.DataFrame(modifier_rows))
                else:
                    st.write("No modifiers applied.")

            with st.expander("Copyable summary"):
                st.code(quote_result.summary_text)

            st.markdown("#### Submit quote")
            st.caption(
                "Optionally override the calculated quote amount before saving."
            )
            manual_override_enabled = st.checkbox(
                "Apply manual quote override",
                help=(
                    "Enable to store a different quote amount alongside the calculated value."
                ),
                key=manual_enabled_key,
            )
            manual_override_amount = st.number_input(
                "Manual quote amount",
                min_value=0.0,
                step=50.0,
                format="%.2f",
                key=manual_amount_key,
                disabled=not manual_override_enabled,
                help=(
                    "Enter the agreed quote to store in addition to the calculated amount."
                ),
            )
            action_cols = st.columns(2)
            if action_cols[0].button("Submit quote", type="primary"):
                manual_to_store: Optional[float]
                if manual_override_enabled:
                    manual_to_store = float(manual_override_amount)
                    if not math.isfinite(manual_to_store) or manual_to_store <= 0:
                        st.error("Manual quote must be a positive number.")
                        manual_to_store = None
                    else:
                        quote_result.manual_quote = manual_to_store
                else:
                    manual_to_store = None
                    quote_result.manual_quote = None
                quote_result.summary_text = build_summary(stored_inputs, quote_result)
                st.session_state["quote_result"] = quote_result
                should_persist = not (
                    manual_override_enabled and manual_to_store is None
                )
                trigger_null_client_modal = False
                if should_persist:
                    if not stored_inputs:
                        st.error("Calculate the quote before submitting it.")
                        should_persist = False
                    else:
                        client_details = stored_inputs.client_details
                        if stored_inputs.client_id is None:
                            if client_details and client_details.has_any_data():
                                if not client_details.has_identity():
                                    st.error(
                                        "Provide a company name or both first and last names when creating a client."
                                    )
                                    should_persist = False
                            else:
                                trigger_null_client_modal = True
                                should_persist = False
                if trigger_null_client_modal:
                    st.session_state[_NULL_CLIENT_MODAL_STATE_KEY] = True
                if should_persist:
                    try:
                        rowid = persist_quote(
                            conn,
                            stored_inputs,
                            quote_result,
                            manual_quote=manual_to_store,
                        )
                    except Exception as exc:  # pragma: no cover - UI feedback path
                        st.error(f"Failed to persist quote: {exc}")
                    else:
                        st.session_state["quote_saved_rowid"] = rowid
                        _set_query_params(view="Quote builder")
                        _rerun_app()
            if action_cols[1].button("Reset quote builder"):
                st.session_state.pop("quote_result", None)
                st.session_state.pop("quote_inputs", None)
                st.session_state.pop("quote_manual_override_enabled", None)
                st.session_state.pop("quote_manual_override_amount", None)
                st.session_state.pop("quote_pin_override", None)
                st.session_state.pop(_HAVERSINE_MODAL_STATE_KEY, None)
                _set_query_params(view="Quote builder")
                _rerun_app()

            if st.session_state.get(_NULL_CLIENT_MODAL_STATE_KEY):
                if _NULL_CLIENT_COMPANY_KEY not in st.session_state:
                    st.session_state[_NULL_CLIENT_COMPANY_KEY] = (
                        _NULL_CLIENT_DEFAULT_COMPANY
                    )
                if _NULL_CLIENT_NOTES_KEY not in st.session_state:
                    st.session_state[_NULL_CLIENT_NOTES_KEY] = (
                        _NULL_CLIENT_DEFAULT_NOTES
                    )
                with st.modal(
                    "Link this quote to a client",
                    key="quote_null_client_modal",
                ):
                    st.warning(
                        "A client must be linked before submitting a quote."
                        " Select an existing client in the form or use the placeholder"
                        " details below."
                    )
                    st.caption(
                        "Applying the filler details will populate the client fields in the"
                        " quote builder. You can then review and submit again."
                    )
                    st.text_input(
                        "Filler company name",
                        key=_NULL_CLIENT_COMPANY_KEY,
                    )
                    st.text_area(
                        "Notes (optional)",
                        key=_NULL_CLIENT_NOTES_KEY,
                        height=80,
                    )
                    modal_cols = st.columns(2)
                    if modal_cols[0].button(
                        "Use filler client", key="quote_null_client_apply"
                    ):
                        filler_details = ClientDetails(
                            company_name=(
                                st.session_state.get(_NULL_CLIENT_COMPANY_KEY)
                                or _NULL_CLIENT_DEFAULT_COMPANY
                            ),
                            notes=(
                                st.session_state.get(_NULL_CLIENT_NOTES_KEY)
                                or _NULL_CLIENT_DEFAULT_NOTES
                            ),
                        )
                        if stored_inputs:
                            stored_inputs.client_id = None
                            stored_inputs.client_details = filler_details
                            st.session_state["quote_inputs"] = stored_inputs
                        st.session_state[_NULL_CLIENT_MODAL_STATE_KEY] = False
                        _rerun_app()
                    if modal_cols[1].button(
                        "Cancel", key="quote_null_client_cancel"
                    ):
                        st.session_state[_NULL_CLIENT_MODAL_STATE_KEY] = False
                        st.session_state.pop(_NULL_CLIENT_COMPANY_KEY, None)
                        st.session_state.pop(_NULL_CLIENT_NOTES_KEY, None)
                        _rerun_app()

    with tab_map["Optimizer"]:
        st.markdown("### Margin optimizer")
        st.caption(
            "Generate corridor-level price uplift suggestions using the filtered job set."
        )

        optimizer_state: Dict[str, Any] = st.session_state.setdefault(
            "optimizer_state", {}
        )

        if not can_run_optimizer(filtered_df):
            st.info(
                "Optimizer requires price and cost per m³ columns. Import jobs with "
                "$ / m³ and cost data to enable recommendations."
            )
        else:
            defaults = optimizer_state.get(
                "defaults",
                {
                    "target_margin": 120.0,
                    "max_uplift": 25.0,
                    "min_job_count": 3,
                },
            )
            with st.form("optimizer_form"):
                target_margin = st.number_input(
                    "Target margin per m³",
                    min_value=0.0,
                    value=float(defaults.get("target_margin", 120.0)),
                    step=5.0,
                    help="Desired margin buffer applied to each corridor's historical median.",
                )
                max_uplift_pct = st.slider(
                    "Cap uplift %",
                    min_value=0.0,
                    max_value=100.0,
                    value=float(defaults.get("max_uplift", 25.0)),
                    help="Limit how far the optimizer can move prices above the historical median.",
                )
                min_job_count = st.slider(
                    "Minimum jobs per corridor",
                    min_value=1,
                    max_value=10,
                    value=int(defaults.get("min_job_count", 3)),
                    help="Require a minimum number of jobs before trusting a recommendation.",
                )
                submitted = st.form_submit_button(
                    "Run optimizer", help="Recalculate uplifts for the current filters."
                )

            if submitted:
                params = OptimizerParameters(
                    target_margin_per_m3=target_margin,
                    max_uplift_pct=max_uplift_pct,
                    min_job_count=min_job_count,
                )
                run = run_margin_optimizer(filtered_df, params)
                optimizer_state["last_run"] = run
                optimizer_state["defaults"] = {
                    "target_margin": target_margin,
                    "max_uplift": max_uplift_pct,
                    "min_job_count": min_job_count,
                }
                st.session_state["optimizer_state"] = optimizer_state
                if run.recommendations:
                    st.success("Optimizer complete — review the suggested uplifts below.")
                else:
                    st.warning(
                        "Optimizer finished but no corridors met the criteria. Try lowering the minimum job count."
                    )

            last_run: Optional[OptimizerRun] = optimizer_state.get("last_run")
            if last_run:
                run_time = last_run.executed_at.strftime("%Y-%m-%d %H:%M UTC")
                st.caption(
                    f"Last run: {run_time} · Target margin ${last_run.parameters.target_margin_per_m3:,.0f}/m³ · "
                    f"Max uplift {last_run.parameters.max_uplift_pct:.0f}%"
                )
                recommendations_df = recommendations_to_frame(last_run.recommendations)
                if recommendations_df.empty:
                    st.info(
                        "No eligible corridors were found — adjust parameters or widen the dashboard filters."
                    )
                else:
                    metric_cols = st.columns(3)
                    metric_cols[0].metric(
                        "Corridors analysed", len(recommendations_df)
                    )
                    metric_cols[1].metric(
                        "Median uplift $/m³",
                        f"${recommendations_df['Uplift $/m³'].median():,.2f}",
                    )
                    metric_cols[2].metric(
                        "Highest uplift %",
                        f"{recommendations_df['Uplift %'].max():.1f}%",
                    )

                    chart = px.bar(
                        recommendations_df,
                        x="Corridor",
                        y="Uplift $/m³",
                        hover_data=["Recommended $/m³", "Uplift %", "Notes"],
                        title="Recommended uplift by corridor",
                    )
                    chart.update_layout(margin={"l": 0, "r": 0, "t": 40, "b": 0})
                    st.plotly_chart(chart, use_container_width=True)

                    st.dataframe(recommendations_df, use_container_width=True)

                    csv_data = recommendations_df.to_csv(index=False)
                    st.download_button(
                        "Download optimizer report",
                        csv_data,
                        file_name="optimizer_recommendations.csv",
                        mime="text/csv",
                    )

        st.info(
            "Optimizer works on the same filters applied across the dashboard, making it safe for non-technical teams to explore 'what if' pricing scenarios."
        )

    st.subheader("Filtered jobs")
    display_columns = [
        col
        for col in [
            "job_date",
            "corridor_display",
            "client_display",
            "price_per_m3",
        ]
        if col in filtered_df.columns
    ]
    remaining_columns = [
        col for col in filtered_df.columns if col not in display_columns
    ]
    st.dataframe(filtered_df[display_columns + remaining_columns])

    csv_buffer = io.StringIO()
    filtered_df.to_csv(csv_buffer, index=False)
    st.download_button(
        "Export filtered rows",
        csv_buffer.getvalue(),
        file_name="price_distribution_filtered.csv",
        mime="text/csv",
    )<|MERGE_RESOLUTION|>--- conflicted
+++ resolved
@@ -933,7 +933,6 @@
                 )
                 coords_df = coords_df.dropna()
                 if not coords_df.empty:
-<<<<<<< HEAD
                     marker_config = {
                         "size": 0.0001,
                         "color": numeric_values.loc[coords_df.index].tolist(),
@@ -945,21 +944,17 @@
                     }
                     if cmid_value is not None:
                         marker_config["cmid"] = cmid_value
-=======
                     text_values = [
                         _route_context(plot_df.loc[idx])["base_text"]
                         for idx in coords_df.index
                     ]
->>>>>>> ae011947
                     figure.add_trace(
                         go.Scattermapbox(
                             lat=marker_lat,
                             lon=marker_lon,
                             mode="markers",
-<<<<<<< HEAD
                             marker=marker_config,
                             hoverinfo="skip",
-=======
                             marker={
                                 "size": 0.0001,
                                 "color": marker_values,
@@ -971,7 +966,6 @@
                             },
                             text=text_values,
                             hovertemplate="%{text}<extra></extra>",
->>>>>>> ae011947
                             showlegend=False,
                         )
                     )
