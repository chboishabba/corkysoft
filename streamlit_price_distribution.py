--- conflicted
+++ resolved
@@ -22,12 +22,9 @@
     create_m3_vs_km_figure,
     ensure_break_even_parameter,
     load_historical_jobs,
-<<<<<<< HEAD
     prepare_profitability_route_data,
     prepare_route_map_data,
-=======
     prepare_route_map_data as prepare_profitability_map_data,
->>>>>>> 32273e28
     summarise_distribution,
     summarise_profitability,
     update_break_even,
@@ -605,8 +602,6 @@
     summary = summarise_distribution(filtered_df, break_even_value)
     profitability_summary = summarise_profitability(filtered_df)
     render_summary(summary, break_even_value, profitability_summary)
-<<<<<<< HEAD
-    summary_tab, map_tab = st.tabs(["Profitability", "Map"])
 
     with summary_tab:
         summary = summarise_distribution(filtered_df, break_even_value)
@@ -618,9 +613,34 @@
     map_routes = prepare_profitability_route_data(filtered_df, break_even_value)
 
     render_network_map(map_routes, truck_positions, active_routes)
-=======
->>>>>>> 32273e28
-
+
+    histogram_tab, profitability_tab = st.tabs([
+        "Histogram",
+        "Profitability insights",
+    ])
+        histogram_tab, profitability_tab = st.tabs([
+            "Histogram",
+            "Profitability insights",
+        ])
+
+        with histogram_tab:
+            histogram = create_histogram(filtered_df, break_even_value)
+            st.plotly_chart(histogram, use_container_width=True)
+            st.caption(
+                "Histogram overlays include the normal distribution fit plus kurtosis and dispersion markers for context."
+            )
+
+        with profitability_tab:
+            st.markdown("### Profitability insights")
+            view_options = {
+                "m³ vs km profitability": create_m3_vs_km_figure,
+                "Quoted vs calculated $/m³": create_m3_margin_figure,
+            }
+            selected_view = st.radio(
+                "Choose a view",
+                list(view_options.keys()),
+                horizontal=True,
+                help="Switch between per-kilometre earnings and quoted-versus-cost comparisons.",
     st.button(
         "Open quote builder",
         on_click=_activate_quote_tab,
