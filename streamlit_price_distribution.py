--- conflicted
+++ resolved
@@ -484,8 +484,6 @@
     colorbar_tickformat: Optional[str] = None,
 ) -> go.Figure:
     """Construct a Plotly Mapbox figure showing coloured routes and points."""
-<<<<<<< HEAD
-=======
 
     def _row_route_points(row: pd.Series) -> List[Tuple[float, float]]:
         """Return the ordered ``(lat, lon)`` points for ``row`` when available."""
@@ -553,7 +551,6 @@
     colour_map = {
         value: palette[idx % len(palette)] for idx, value in enumerate(colour_values)
     }
->>>>>>> 7578de7b
 
     figure = go.Figure()
     plot_df = df.copy()
@@ -575,7 +572,6 @@
             value: palette[idx % len(palette)] for idx, value in enumerate(colour_values)
         }
 
-<<<<<<< HEAD
         if show_routes:
             for value in colour_values:
                 category_df = plot_df[plot_df["map_colour_value"] == value]
@@ -583,7 +579,6 @@
                     continue
                 display_value = (
                     category_df.get("map_colour_display", pd.Series([value])).iloc[0]
-=======
     if show_routes:
         for value in colour_values:
             category_df = df[df["map_colour_value"] == value]
@@ -622,7 +617,6 @@
                     legendgroup=value,
                     showlegend=False,
                     hoverinfo="skip",
->>>>>>> 7578de7b
                 )
                 lat_values: list[float] = []
                 lon_values: list[float] = []
@@ -642,7 +636,6 @@
                     )
                 )
 
-<<<<<<< HEAD
         if show_points:
             for value in colour_values:
                 category_df = plot_df[plot_df["map_colour_value"] == value]
@@ -695,7 +688,6 @@
                         legendgroup=str(value),
                     )
                 )
-=======
                 try:
                     origin_lat = float(row["origin_lat"])
                     origin_lon = float(row["origin_lon"])
@@ -722,7 +714,6 @@
 
             if not marker_lat or not marker_lon:
                 continue
->>>>>>> 7578de7b
 
     elif colour_mode == "continuous":
         numeric_series = pd.to_numeric(plot_df["map_colour_value"], errors="coerce")
