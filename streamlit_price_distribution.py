--- conflicted
+++ resolved
@@ -3,9 +3,7 @@
 
 import streamlit as st
 
-<<<<<<< HEAD
 from dashboard.app import render_price_distribution_dashboard
-=======
 try:
     import folium
     from streamlit_folium import st_folium
@@ -229,18 +227,18 @@
     st.session_state["quote_pin_override"] = st.session_state.get("quote_pin_override", {})
     return current_lon, current_lat
 
-# -----------------------------------------------------------------------------
-# Compatibility shim for metro-distance filtering across branches/modules
-# -----------------------------------------------------------------------------
-# Prefer the newer `filter_jobs_by_distance(df, metro_only=True/False, max_distance_km=...)`.
-# If unavailable, fall back to `filter_metro_jobs(df, max_distance_km=...)`.
-try:
-    from inspect import signature
-
-    from analytics.price_distribution import (  # type: ignore
-        filter_jobs_by_distance as _filter_jobs_by_distance,
+
+def main() -> None:
+    """Configure the Streamlit page and render the dashboard."""
+    st.set_page_config(
+        page_title="Price distribution by corridor",
+        layout="wide",
     )
-
+    render_price_distribution_dashboard()
+
+
+if __name__ == "__main__":
+    main()
     try:
         _FILTER_DISTANCE_PARAM = next(
             param
@@ -482,19 +480,543 @@
                     return extract_route_path(geojson_str)
                 except Exception:
                     pass
->>>>>>> 031e3f98
-
-
-def main() -> None:
-    """Configure the Streamlit page and render the dashboard."""
-    st.set_page_config(
-        page_title="Price distribution by corridor",
-        layout="wide",
+
+        path_value = row.get("route_path")
+        if isinstance(path_value, str):
+            raw = path_value.strip()
+            if not raw:
+                return []
+            try:
+                parsed = json.loads(raw)
+            except json.JSONDecodeError:
+                parsed = None
+            else:
+                path_value = parsed
+
+        if isinstance(path_value, dict):
+            try:
+                return extract_route_path(json.dumps(path_value))
+            except Exception:
+                return []
+
+        if isinstance(path_value, (list, tuple)):
+            coords: List[Tuple[float, float]] = []
+            for point in path_value:
+                lon: Optional[float]
+                lat: Optional[float]
+                if isinstance(point, dict):
+                    lon = point.get("lon") or point.get("lng") or point.get("longitude")
+                    lat = point.get("lat") or point.get("latitude")
+                elif isinstance(point, (list, tuple)) and len(point) >= 2:
+                    lon, lat = point[0], point[1]
+                else:
+                    continue
+
+                try:
+                    coords.append((float(lat), float(lon)))
+                except (TypeError, ValueError):
+                    continue
+
+            if coords:
+                return coords
+
+        return []
+
+    def _build_colour_map(values: Sequence[object]) -> Dict[object, str]:
+        palette = px.colors.qualitative.Bold or [
+            "#636EFA",
+            "#EF553B",
+            "#00CC96",
+            "#AB63FA",
+        ]
+        if not palette:
+            palette = ["#636EFA"]
+        if values:
+            if len(values) > len(palette):
+                repeats = (len(values) // len(palette)) + 1
+                palette = (palette * repeats)[: len(values)]
+            return {
+                value: palette[idx % len(palette)]
+                for idx, value in enumerate(values)
+            }
+        return {}
+
+    def _coerce_float(value: Any) -> Optional[float]:
+        try:
+            return float(value)
+        except (TypeError, ValueError):
+            return None
+
+    def _normalise_text(value: Any) -> Optional[str]:
+        if value is None:
+            return None
+        try:
+            if pd.isna(value):
+                return None
+        except Exception:
+            pass
+        if isinstance(value, float) and math.isnan(value):
+            return None
+        return str(value)
+
+    def _route_context(row: pd.Series, *, display_value: Any = None) -> Dict[str, str]:
+        origin_label = (
+            row.get("origin_city")
+            or row.get("origin")
+            or row.get("origin_raw")
+            or "Origin"
+        )
+        destination_label = (
+            row.get("destination_city")
+            or row.get("destination")
+            or row.get("destination_raw")
+            or "Destination"
+        )
+
+        display_text = _normalise_text(display_value)
+        if display_text is None:
+            display_text = _normalise_text(row.get("map_colour_display"))
+        if display_text is None:
+            display_text = _normalise_text(row.get("map_colour_value"))
+
+        job_id_text = _normalise_text(row.get("id")) or "n/a"
+
+        origin_label = str(origin_label)
+        destination_label = str(destination_label)
+        route_title = f"Route: {origin_label} → {destination_label}"
+
+        tooltip_parts = [route_title]
+        if display_text:
+            tooltip_parts.append(f"{colour_label}: {display_text}")
+        tooltip_parts.append(f"Job ID: {job_id_text}")
+
+        return {
+            "origin_label": origin_label,
+            "destination_label": destination_label,
+            "route_title": route_title,
+            "base_text": "<br>".join(tooltip_parts),
+        }
+
+    figure = go.Figure()
+    plot_df = df.copy()
+    colour_values = list(dict.fromkeys(plot_df["map_colour_value"].tolist()))
+    colour_map = _build_colour_map(colour_values)
+
+    def _route_heading(row: pd.Series) -> tuple[str, str]:
+        origin_label = (
+            row.get("origin_city")
+            or row.get("origin")
+            or row.get("origin_raw")
+            or "Origin"
+        )
+        destination_label = (
+            row.get("destination_city")
+            or row.get("destination")
+            or row.get("destination_raw")
+            or "Destination"
+        )
+        return str(origin_label), str(destination_label)
+
+    def _route_hover_text(row: pd.Series, display_value: object) -> tuple[str, str, str, str]:
+        origin_label, destination_label = _route_heading(row)
+        route_label = f"Route: {origin_label} → {destination_label}"
+        job_id = row.get("id", "n/a")
+        header = f"{colour_label}: {display_value}"
+        base_text = f"{header}<br>{route_label}<br>Job ID: {job_id}"
+        return origin_label, destination_label, route_label, base_text
+
+    if colour_mode == "categorical":
+        if show_routes:
+            for value in colour_values:
+                category_df = plot_df[plot_df["map_colour_value"] == value]
+                if category_df.empty:
+                    continue
+                display_value = (
+                    category_df.get("map_colour_display", pd.Series([value])).iloc[0]
+                )
+                lat_values: list[float | None] = []
+                lon_values: list[float | None] = []
+                text_values: list[str | None] = []
+                for _, row in category_df.iterrows():
+                    _, _, _, base_text = _route_hover_text(row, display_value)
+                    route_points = _row_route_points(row)
+                    context = _route_context(row, display_value=display_value)
+                    base_text = context["base_text"]
+                    if route_points:
+                        for lat, lon in route_points:
+                            lat_values.append(lat)
+                            lon_values.append(lon)
+                            text_values.append(base_text)
+                        lat_values.append(None)
+                        lon_values.append(None)
+                        text_values.append(None)
+                        continue
+
+                    origin_lat = _coerce_float(row.get("origin_lat"))
+                    origin_lon = _coerce_float(row.get("origin_lon"))
+                    dest_lat = _coerce_float(row.get("dest_lat"))
+                    dest_lon = _coerce_float(row.get("dest_lon"))
+                    if (
+                        origin_lat is not None
+                        and origin_lon is not None
+                        and dest_lat is not None
+                        and dest_lon is not None
+                    ):
+                        lat_values.extend([origin_lat, dest_lat, None])
+                        lon_values.extend([origin_lon, dest_lon, None])
+                        text_values.extend([base_text, base_text, None])
+
+                if lat_values and lon_values:
+                    colour = colour_map.get(value, "#636EFA")
+                    figure.add_trace(
+                        go.Scattermapbox(
+                            lat=lat_values,
+                            lon=lon_values,
+                            mode="lines",
+                            line={"width": 2, "color": colour},
+                            name=str(display_value),
+                            legendgroup=str(value),
+                            showlegend=False,
+                            text=text_values,
+                            hovertemplate="%{text}<extra></extra>",
+                        )
+                    )
+
+        if show_points:
+            for value in colour_values:
+                category_df = plot_df[plot_df["map_colour_value"] == value]
+                if category_df.empty:
+                    continue
+                display_value = (
+                    category_df.get("map_colour_display", pd.Series([value])).iloc[0]
+                )
+                marker_lat: list[float] = []
+                marker_lon: list[float] = []
+                marker_text: list[str] = []
+                for _, row in category_df.iterrows():
+                    context = _route_context(row, display_value=display_value)
+                    base_text = context["base_text"]
+                    origin_label = context["origin_label"]
+                    destination_label = context["destination_label"]
+
+                    origin_lat = _coerce_float(row.get("origin_lat"))
+                    origin_lon = _coerce_float(row.get("origin_lon"))
+                    if origin_lat is not None and origin_lon is not None:
+                        marker_lat.append(origin_lat)
+                        marker_lon.append(origin_lon)
+                        marker_text.append(
+                            "<br>".join(
+                                [
+                                    base_text,
+                                    f"Stop: Origin — {origin_label}",
+                                ]
+                            )
+                        )
+
+                    dest_lat = _coerce_float(row.get("dest_lat"))
+                    dest_lon = _coerce_float(row.get("dest_lon"))
+                    if dest_lat is not None and dest_lon is not None:
+                        marker_lat.append(dest_lat)
+                        marker_lon.append(dest_lon)
+                        marker_text.append(
+                            "<br>".join(
+                                [
+                                    base_text,
+                                    f"Stop: Destination — {destination_label}",
+                                ]
+                            )
+                        )
+
+                if marker_lat and marker_lon:
+                    colour = colour_map.get(value, "#636EFA")
+                    figure.add_trace(
+                        go.Scattermapbox(
+                            lat=marker_lat,
+                            lon=marker_lon,
+                            mode="markers",
+                            marker={
+                                "size": 9,
+                                "color": colour,
+                                "opacity": 0.85,
+                            },
+                            text=marker_text,
+                            hovertemplate="%{text}<extra></extra>",
+                            name=str(display_value),
+                            legendgroup=str(value),
+                        )
+                    )
+
+    elif colour_mode == "continuous":
+        numeric_series = pd.to_numeric(plot_df["map_colour_value"], errors="coerce")
+        numeric_series = numeric_series.replace([math.inf, -math.inf], pd.NA)
+        valid_mask = numeric_series.notna()
+        plot_df = plot_df.loc[valid_mask].copy()
+        if not plot_df.empty:
+            numeric_values = numeric_series.loc[valid_mask].astype(float)
+            plot_df["map_colour_value"] = numeric_values
+            colour_scale = colour_scale or px.colors.sequential.Viridis
+            min_value = float(numeric_values.min())
+            max_value = float(numeric_values.max())
+            cmid_value: Optional[float] = None
+            if min_value < 0.0 < max_value:
+                symmetric_bound = max(abs(min_value), abs(max_value))
+                min_value = -symmetric_bound
+                max_value = symmetric_bound
+                cmid_value = 0.0
+            span = max_value - min_value
+
+            def _to_colour(value: float) -> str:
+                if not span or math.isclose(span, 0.0):
+                    position = 0.5
+                else:
+                    position = (value - min_value) / span if span else 0.5
+                position = min(max(position, 0.0), 1.0)
+                return px.colors.sample_colorscale(colour_scale, [position])[0]
+
+            colorbar_dict = {"title": colour_label}
+            if colorbar_tickformat:
+                colorbar_dict["tickformat"] = colorbar_tickformat
+
+            if show_routes:
+                for _, row in plot_df.iterrows():
+                    value = float(row["map_colour_value"])
+                    colour = _to_colour(value)
+                    lat_values: list[float | None] = []
+                    lon_values: list[float | None] = []
+                    text_values: list[str | None] = []
+                    display_candidate = row.get("map_colour_display")
+                    display_value = (
+                        display_candidate
+                        if _normalise_text(display_candidate)
+                        else f"{value:,.2f}"
+                    )
+                    context = _route_context(row, display_value=display_value)
+                    base_text = context["base_text"]
+
+                    route_points = _row_route_points(row)
+                    if route_points:
+                        for lat, lon in route_points:
+                            lat_values.append(lat)
+                            lon_values.append(lon)
+                            text_values.append(base_text)
+                        lat_values.append(None)
+                        lon_values.append(None)
+                        text_values.append(None)
+                    else:
+                        origin_lat = _coerce_float(row.get("origin_lat"))
+                        origin_lon = _coerce_float(row.get("origin_lon"))
+                        dest_lat = _coerce_float(row.get("dest_lat"))
+                        dest_lon = _coerce_float(row.get("dest_lon"))
+                        if (
+                            origin_lat is None
+                            or origin_lon is None
+                            or dest_lat is None
+                            or dest_lon is None
+                        ):
+                            continue
+                        lat_values = [origin_lat, dest_lat, None]
+                        lon_values = [origin_lon, dest_lon, None]
+                        text_values = [base_text, base_text, None]
+
+                    if not lat_values or not lon_values:
+                        continue
+
+                    figure.add_trace(
+                        go.Scattermapbox(
+                            lat=lat_values,
+                            lon=lon_values,
+                            mode="lines",
+                            line={"width": 3, "color": colour},
+                            showlegend=False,
+                            text=text_values,
+                            hovertemplate="%{text}<extra></extra>",
+                        )
+                    )
+
+            if show_points:
+                marker_lat: list[float] = []
+                marker_lon: list[float] = []
+                marker_text: list[str] = []
+                marker_values: list[float] = []
+                for _, row in plot_df.iterrows():
+                    value = float(row["map_colour_value"])
+                    display_candidate = row.get("map_colour_display")
+                    display_value = _normalise_text(display_candidate) or f"{value:,.2f}"
+                    context = _route_context(row, display_value=display_value)
+                    base_text = context["base_text"]
+                    origin_label = context["origin_label"]
+                    destination_label = context["destination_label"]
+                    origin_lat = _coerce_float(row.get("origin_lat"))
+                    origin_lon = _coerce_float(row.get("origin_lon"))
+                    if origin_lat is not None and origin_lon is not None:
+                        marker_lat.append(origin_lat)
+                        marker_lon.append(origin_lon)
+                        marker_text.append(
+                            "<br>".join(
+                                [
+                                    base_text,
+                                    f"Stop: Origin — {origin_label}",
+                                ]
+                            )
+                        )
+                        marker_values.append(value)
+
+                    dest_lat = _coerce_float(row.get("dest_lat"))
+                    dest_lon = _coerce_float(row.get("dest_lon"))
+                    if dest_lat is not None and dest_lon is not None:
+                        marker_lat.append(dest_lat)
+                        marker_lon.append(dest_lon)
+                        marker_text.append(
+                            "<br>".join(
+                                [
+                                    base_text,
+                                    f"Stop: Destination — {destination_label}",
+                                ]
+                            )
+                        )
+                        marker_values.append(value)
+
+                if marker_lat and marker_lon:
+                    marker_config = {
+                        "size": 9,
+                        "color": marker_values,
+                        "colorscale": colour_scale,
+                        "cmin": min_value,
+                        "cmax": max_value,
+                        "opacity": 0.85,
+                        "colorbar": colorbar_dict,
+                    }
+                    if cmid_value is not None:
+                        marker_config["cmid"] = cmid_value
+                    figure.add_trace(
+                        go.Scattermapbox(
+                            lat=marker_lat,
+                            lon=marker_lon,
+                            mode="markers",
+                            marker=marker_config,
+                            text=marker_text,
+                            hovertemplate="%{text}<extra></extra>",
+                            showlegend=False,
+                        )
+                    )
+            else:
+                coords_df = plot_df[["origin_lat", "origin_lon"]].apply(
+                    pd.to_numeric, errors="coerce"
+                )
+                coords_df = coords_df.dropna()
+                if not coords_df.empty:
+                    marker_config = {
+                        "size": 0.0001,
+                        "color": numeric_values.loc[coords_df.index].tolist(),
+                        "colorscale": colour_scale,
+                        "cmin": min_value,
+                        "cmax": max_value,
+                        "colorbar": colorbar_dict,
+                        "opacity": 0.0,
+                    }
+                    if cmid_value is not None:
+                        marker_config["cmid"] = cmid_value
+                    text_values = [
+                        _route_context(plot_df.loc[idx])["base_text"]
+                        for idx in coords_df.index
+                    ]
+                    figure.add_trace(
+                        go.Scattermapbox(
+                            lat=marker_lat,
+                            lon=marker_lon,
+                            mode="markers",
+                            marker=marker_config,
+                            hoverinfo="skip",
+                            marker={
+                                "size": 0.0001,
+                                "color": marker_values,
+                                "colorscale": colour_scale,
+                                "cmin": min_value,
+                                "cmax": max_value,
+                                "colorbar": colorbar_dict,
+                                "opacity": 0.0,
+                            },
+                            text=text_values,
+                            hovertemplate="%{text}<extra></extra>",
+                            showlegend=False,
+                        )
+                    )
+
+    all_lat = pd.concat([plot_df.get("origin_lat", pd.Series(dtype=float)), plot_df.get("dest_lat", pd.Series(dtype=float))])
+    all_lon = pd.concat([plot_df.get("origin_lon", pd.Series(dtype=float)), plot_df.get("dest_lon", pd.Series(dtype=float))])
+    center_lat = float(all_lat.mean()) if not all_lat.empty else 0.0
+    center_lon = float(all_lon.mean()) if not all_lon.empty else 0.0
+
+    figure.update_layout(
+        mapbox={
+            "style": "carto-positron",
+            "center": {"lat": center_lat, "lon": center_lon},
+            "zoom": 3,
+        },
+        legend={"orientation": "h", "yanchor": "bottom", "y": 0.01},
+        margin={"l": 0, "r": 0, "t": 0, "b": 0},
     )
-    render_price_distribution_dashboard()
-
-<<<<<<< HEAD
-=======
+    return figure
+
+
+def _initial_view_state(df: pd.DataFrame) -> pdk.ViewState:
+    if df.empty:
+        return pdk.ViewState(latitude=-25.2744, longitude=133.7751, zoom=4.0)
+    lat_column = "lat" if "lat" in df.columns else "origin_lat"
+    lon_column = "lon" if "lon" in df.columns else "origin_lon"
+    lat = pd.to_numeric(df[lat_column], errors="coerce").dropna()
+    lon = pd.to_numeric(df[lon_column], errors="coerce").dropna()
+    if lat.empty or lon.empty:
+        return pdk.ViewState(latitude=-25.2744, longitude=133.7751, zoom=4.0)
+    return pdk.ViewState(latitude=float(lat.mean()), longitude=float(lon.mean()), zoom=4.5)
+
+
+def render_network_map(
+    historical_routes: pd.DataFrame,
+    trucks: pd.DataFrame,
+    active_routes: pd.DataFrame,
+    *,
+    toggle_key: str = "network_map_live_overlay_toggle",
+) -> None:
+    st.markdown("### Live network overview")
+
+    show_live_overlay: bool = True
+    toggle_help = (
+        "Toggle the live overlay of active routes and truck telemetry without hiding the "
+        "base map."
+    )
+    view_mode = st.radio(
+        "Map view",
+        ("Overlay", "Heatmap"),
+        horizontal=True,
+        key=f"{toggle_key}_view_mode",
+        help="Switch between the layered network overlay and an aggregated density heatmap.",
+    )
+    if hasattr(st, "toggle"):
+        show_live_overlay = st.toggle(
+            "Show live network overlay",
+            value=True,
+            help=toggle_help,
+            key=toggle_key,
+        )
+    else:
+        # Older versions of Streamlit do not expose st.toggle; fall back to a checkbox.
+        show_live_overlay = st.checkbox(
+            "Show live network overlay",
+            value=True,
+            help=toggle_help,
+            key=toggle_key,
+        )
+
+    base_map_layer = pdk.Layer(
+        "TileLayer",
+        data="https://tile.openstreetmap.org/{z}/{x}/{y}.png",
+        min_zoom=0,
+        max_zoom=19,
+        tile_size=256,
+        attribution="© OpenStreetMap contributors",
+    )
+
     truck_data = trucks.copy()
     if not truck_data.empty:
         truck_data["colour"] = truck_data["status"].map(TRUCK_STATUS_COLOURS)
@@ -1788,7 +2310,12 @@
         col for col in filtered_df.columns if col not in display_columns
     ]
     st.dataframe(filtered_df[display_columns + remaining_columns])
->>>>>>> 031e3f98
-
-if __name__ == "__main__":
-    main()+
+    csv_buffer = io.StringIO()
+    filtered_df.to_csv(csv_buffer, index=False)
+    st.download_button(
+        "Export filtered rows",
+        csv_buffer.getvalue(),
+        file_name="price_distribution_filtered.csv",
+        mime="text/csv",
+    )