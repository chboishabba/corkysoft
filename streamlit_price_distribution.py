--- conflicted
+++ resolved
@@ -20,8 +20,6 @@
     folium = None  # type: ignore[assignment]
     st_folium = None  # type: ignore[assignment]
 
-<<<<<<< HEAD
-=======
 from dashboard.state import (
     _ensure_pin_state,
     _first_non_empty,
@@ -31,7 +29,6 @@
     _set_query_params,
 )
 from analytics.db import connection_scope, ensure_dashboard_tables
->>>>>>> 16a9fb27
 from analytics.price_distribution import (
     DistributionSummary,
     ProfitabilitySummary,
@@ -47,14 +44,11 @@
     create_m3_margin_figure,
     create_m3_vs_km_figure,
     enrich_missing_route_coordinates,
-<<<<<<< HEAD
-=======
     import_historical_jobs_from_dataframe,
     load_historical_jobs,
     load_quotes,
     load_live_jobs,
     compute_cost_vs_price_percentage,
->>>>>>> 16a9fb27
     prepare_metric_route_map_data,
     prepare_route_map_data,
     prepare_profitability_map_data,
@@ -100,12 +94,9 @@
     persist_quote,
 )
 from corkysoft.routing import snap_coordinates_to_road
-<<<<<<< HEAD
 from dashboard.data import prepare_dashboard_data
-=======
 from corkysoft.schema import ensure_schema as ensure_core_schema
 from dashboard.components.quote_builder import render_quote_builder
->>>>>>> 16a9fb27
 
 
 _ISOCHRONE_PALETTE = [
@@ -1518,7 +1509,6 @@
     return None
 
 
-<<<<<<< HEAD
 with prepare_dashboard_data() as dashboard_data:
     conn = dashboard_data.conn
     break_even_value = dashboard_data.break_even_value
@@ -1527,7 +1517,6 @@
     filtered_mapping = dashboard_data.filtered_mapping
     filtered_df = dashboard_data.filtered_df
     has_filtered_data = dashboard_data.has_filtered_data
-=======
 with connection_scope() as conn:
     break_even_value = ensure_break_even_parameter(conn)
     ensure_quote_schema(conn)
@@ -1778,7 +1767,6 @@
         )
     elif not has_filtered_data:
         st.warning("No jobs match the selected filters. Quote builder remains available below.")
->>>>>>> 16a9fb27
 
     tab_labels = [
         "Histogram",
