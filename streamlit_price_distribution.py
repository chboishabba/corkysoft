"""Streamlit dashboard for the price distribution analysis."""
from __future__ import annotations

import io
import math
from datetime import date
from typing import Any, Dict, List, Optional, Sequence, Tuple

import pandas as pd
import plotly.express as px
import plotly.graph_objects as go
import pydeck as pdk
import streamlit as st

try:
    import folium
    from streamlit_folium import st_folium
except ModuleNotFoundError:  # pragma: no cover - optional dependency for pin UI
    folium = None  # type: ignore[assignment]
    st_folium = None  # type: ignore[assignment]

from analytics.db import connection_scope, ensure_dashboard_tables
from analytics.price_distribution import (
    DistributionSummary,
    ProfitabilitySummary,
    PROFITABILITY_COLOURS,
    ColumnMapping,
    compute_profitability_line_width,
    compute_tapered_route_polygon,
    available_heatmap_weightings,
    build_isochrone_polygons,
    filter_routes_by_country,
    build_heatmap_source,
    create_histogram,
    create_metro_profitability_figure,
    create_m3_margin_figure,
    create_m3_vs_km_figure,
    ensure_break_even_parameter,
    import_historical_jobs_from_dataframe,
    load_historical_jobs,
    load_quotes,
    load_live_jobs,
    prepare_profitability_map_data,
    prepare_profitability_route_data,
    summarise_distribution,
    summarise_profitability,
    update_break_even,
)
from analytics.optimizer import (
    OptimizerParameters,
    OptimizerRun,
    can_run_optimizer,
    recommendations_to_frame,
    run_margin_optimizer,
)
from analytics.live_data import (
    TRUCK_STATUS_COLOURS,
    build_live_heatmap_source,
    extract_route_path,
    load_active_routes,
    load_truck_positions,
)
from corkysoft.quote_service import (
    COUNTRY_DEFAULT,
    DEFAULT_MODIFIERS,
    ClientDetails,
    build_summary,
    QuoteInput,
    QuoteResult,
    calculate_quote,
    ensure_schema as ensure_quote_schema,
    format_client_display,
    format_currency,
    find_client_matches,
    persist_quote,
    snap_coordinates_to_road,
)
from corkysoft.schema import ensure_schema as ensure_core_schema


DEFAULT_TARGET_MARGIN_PERCENT = 20.0
_AUS_LAT_LON = (-25.2744, 133.7751)
_PIN_NOTE = "Manual pin override used for routing"
_HAVERSINE_MODAL_STATE_KEY = "quote_haversine_modal_ack"
_ISOCHRONE_PALETTE = [
    "#636EFA",
    "#EF553B",
    "#00CC96",
    "#AB63FA",
    "#FFA15A",
    "#19D3F3",
    "#FF6692",
    "#B6E880",
    "#FF97FF",
    "#FECB52",
]


def _hex_to_rgb(value: str) -> Tuple[int, int, int]:
    """Convert ``value`` (hex or rgb string) into an ``(r, g, b)`` tuple."""

    colour = value.strip()
    if colour.startswith("#"):
        digits = colour.lstrip("#")
        if len(digits) == 3:
            digits = "".join(ch * 2 for ch in digits)
        if len(digits) != 6:
            raise ValueError(f"Unsupported hex colour format: {value}")
        return tuple(int(digits[idx : idx + 2], 16) for idx in (0, 2, 4))  # type: ignore[arg-type]

    if colour.startswith("rgb"):
        start = colour.find("(")
        end = colour.find(")")
        if start == -1 or end == -1 or end <= start:
            raise ValueError(f"Unsupported rgb colour format: {value}")
        components = colour[start + 1 : end].split(",")[:3]
        return tuple(int(float(component.strip())) for component in components)

    raise ValueError(f"Unsupported colour format: {value}")
_QUOTE_COUNTRY_STATE_KEY = "quote_builder_country"


def _geojson_to_path(value: Any) -> Optional[List[List[float]]]:
    if not isinstance(value, str) or not value.strip():
        return None
    try:
        coords = extract_route_path(value)
    except Exception:
        return None
    return [[float(lon), float(lat)] for lat, lon in coords]


def _initial_pin_state(result: QuoteResult) -> Dict[str, Any]:
    return {
        "origin": {
            "lon": float(result.origin_lon),
            "lat": float(result.origin_lat),
        },
        "destination": {
            "lon": float(result.dest_lon),
            "lat": float(result.dest_lat),
        },
        "enabled": False,
    }


def _ensure_pin_state(result: QuoteResult) -> Dict[str, Any]:
    state: Dict[str, Any] = st.session_state.get("quote_pin_override", {})
    if not state or "origin" not in state or "destination" not in state:
        state = _initial_pin_state(result)
    else:
        state.setdefault("enabled", False)
        # When result coordinates change, refresh defaults so pins move with them
        origin_state = state.get("origin") or {}
        dest_state = state.get("destination") or {}
        if not origin_state:
            origin_state = {}
        if not dest_state:
            dest_state = {}
        origin_state.setdefault("lon", float(result.origin_lon))
        origin_state.setdefault("lat", float(result.origin_lat))
        dest_state.setdefault("lon", float(result.dest_lon))
        dest_state.setdefault("lat", float(result.dest_lat))
        state["origin"] = origin_state
        state["destination"] = dest_state
    st.session_state["quote_pin_override"] = state
    return state


def _pin_coordinates(entry: Dict[str, Any]) -> tuple[float, float]:
    lon = entry.get("lon")
    lat = entry.get("lat")
    if lon is None or lat is None:
        return (_AUS_LAT_LON[1], _AUS_LAT_LON[0])
    return (float(lon), float(lat))


def _pin_lon_key(map_key: str) -> str:
    return f"{map_key}_lon_input"


def _pin_lat_key(map_key: str) -> str:
    return f"{map_key}_lat_input"


def _render_pin_picker(
    label: str,
    *,
    map_key: str,
    entry: Dict[str, Any],
) -> tuple[float, float]:
    lon, lat = _pin_coordinates(entry)
    lon_key = _pin_lon_key(map_key)
    lat_key = _pin_lat_key(map_key)

    if lon_key not in st.session_state:
        st.session_state[lon_key] = float(lon)
    if lat_key not in st.session_state:
        st.session_state[lat_key] = float(lat)

    current_lon = float(st.session_state.get(lon_key, lon))
    current_lat = float(st.session_state.get(lat_key, lat))

    map_available = folium is not None and st_folium is not None
    if map_available:
        zoom = 12 if entry.get("lon") is not None and entry.get("lat") is not None else 4
        map_obj = folium.Map(location=[current_lat, current_lon], zoom_start=zoom)
        folium.Marker(
            [current_lat, current_lon],
            tooltip=f"{label} pin",
            icon=folium.Icon(color="blue" if label == "Origin" else "red"),
        ).add_to(map_obj)
        click_result = st_folium(map_obj, height=320, key=map_key, returned_objects=[])

        if isinstance(click_result, dict):
            last_clicked = click_result.get("last_clicked") or {}
            if "lat" in last_clicked and "lng" in last_clicked:
                current_lat = float(last_clicked["lat"])
                current_lon = float(last_clicked["lng"])
                st.session_state[lat_key] = current_lat
                st.session_state[lon_key] = current_lon
    else:
        st.warning(
            "Install 'folium' and 'streamlit-folium' for interactive pin dropping. The latitude/longitude inputs below remain available for manual edits."
        )

    lat_input = st.number_input(
        f"{label} latitude",
        value=float(st.session_state[lat_key]),
        format="%.6f",
        key=lat_key,
    )
    lon_input = st.number_input(
        f"{label} longitude",
        value=float(st.session_state[lon_key]),
        format="%.6f",
        key=lon_key,
    )

    current_lat = float(lat_input)
    current_lon = float(lon_input)
    st.session_state[lat_key] = current_lat
    st.session_state[lon_key] = current_lon

    entry["lon"] = current_lon
    entry["lat"] = current_lat
    st.session_state["quote_pin_override"] = st.session_state.get("quote_pin_override", {})
    return current_lon, current_lat

# -----------------------------------------------------------------------------
# Compatibility shim for metro-distance filtering across branches/modules
# -----------------------------------------------------------------------------
# Prefer the newer `filter_jobs_by_distance(df, metro_only=True/False, max_distance_km=...)`.
# If unavailable, fall back to `filter_metro_jobs(df, max_distance_km=...)`.
try:
    from inspect import signature

    from analytics.price_distribution import (  # type: ignore
        filter_jobs_by_distance as _filter_jobs_by_distance,
    )

    try:
        _FILTER_DISTANCE_PARAM = next(
            param
            for param in ("max_distance_km", "threshold_km")
            if param in signature(_filter_jobs_by_distance).parameters
        )
    except (StopIteration, ValueError, TypeError):
        _FILTER_DISTANCE_PARAM = None

    def _filter_by_distance(
        df: pd.DataFrame,
        *,
        metro_only: bool = False,
        max_distance_km: float = 100.0,
    ) -> pd.DataFrame:
        kwargs = {"metro_only": metro_only}
        if _FILTER_DISTANCE_PARAM is not None:
            kwargs[_FILTER_DISTANCE_PARAM] = max_distance_km
        return _filter_jobs_by_distance(df, **kwargs)

except Exception:
    try:
        from analytics.price_distribution import (  # type: ignore
            filter_metro_jobs as _filter_metro_jobs,
        )

        def _filter_by_distance(
            df: pd.DataFrame,
            *,
            metro_only: bool = False,
            max_distance_km: float = 100.0,
        ) -> pd.DataFrame:
            return _filter_metro_jobs(df, max_distance_km=max_distance_km) if metro_only else df

    except Exception:
        # Graceful no-op fallback if neither helper exists; show all rows.
        def _filter_by_distance(
            df: pd.DataFrame,
            *,
            metro_only: bool = False,
            max_distance_km: float = 100.0,
        ) -> pd.DataFrame:
            return df


st.set_page_config(
    page_title="Price distribution by corridor",
    layout="wide",
)

st.title("Price distribution (Airbnb-style)")
st.caption(
    "Visualise $ per m³ by corridor and client, with break-even bands to spot loss-leaders."
)


def _blank_column_mapping() -> ColumnMapping:
    return ColumnMapping(
        date=None,
        client=None,
        price=None,
        revenue=None,
        volume=None,
        origin=None,
        destination=None,
        corridor=None,
        distance=None,
        final_cost=None,
    )


def _prepare_plotly_map_data(
    df: pd.DataFrame,
    colour_column: str,
    *,
    placeholder: str = "Unknown",
) -> pd.DataFrame:
    """Return a dataframe suitable for categorical colouring on a Plotly map."""
    required_columns = ["origin_lat", "origin_lon", "dest_lat", "dest_lon"]
    missing = [column for column in required_columns if column not in df.columns]
    if missing:
        missing_str = ", ".join(missing)
        raise KeyError(
            f"Dataframe is missing required coordinate columns: {missing_str}"
        )

    if colour_column not in df.columns:
        raise KeyError(f"'{colour_column}' column is required to colour the map")

    filtered = df.dropna(subset=required_columns).copy()
    if filtered.empty:
        return filtered

    filtered["map_colour_value"] = (
        filtered[colour_column].fillna(placeholder).astype(str)
    )
    return filtered


def render_summary(
    summary: DistributionSummary,
    break_even: float,
    profitability_summary: ProfitabilitySummary,
    *,
    metro_summary: Optional[DistributionSummary] = None,
    metro_profitability: Optional[ProfitabilitySummary] = None,
    metro_distance_km: float = 100.0,
) -> None:
    col1, col2, col3, col4, col5 = st.columns(5)
    col1.metric("Jobs in filter", summary.job_count)
    valid_label = f"Valid $/m³ ({summary.priced_job_count})"
    col2.metric(
        valid_label,
        f"{summary.median:,.2f}" if summary.priced_job_count else "n/a",
    )
    col3.metric(
        "25th percentile",
        f"{summary.percentile_25:,.2f}" if summary.priced_job_count else "n/a",
    )
    col4.metric(
        "75th percentile",
        f"{summary.percentile_75:,.2f}" if summary.priced_job_count else "n/a",
    )
    below_pct = summary.below_break_even_ratio * 100 if summary.priced_job_count else 0.0
    col5.metric(
        "% below break-even",
        f"{below_pct:.1f}%",
        help=f"Break-even: ${break_even:,.2f} per m³",
    )

    def _format_value(
        value: Optional[float], *, currency: bool = False, percentage: bool = False
    ) -> str:
        if value is None:
            return "n/a"
        if isinstance(value, float) and (math.isnan(value) or math.isinf(value)):
            return "n/a"
        if currency:
            return f"${value:,.2f}"
        if percentage:
            return f"{value * 100:.1f}%"
        return f"{value:,.2f}"

    stats_cols = st.columns(4)
    stats = [
        ("Mean $/m³", summary.mean, True, False),
        ("Std dev $/m³", summary.std_dev, True, False),
        ("Kurtosis", summary.kurtosis, False, False),
        ("Skewness", summary.skewness, False, False),
    ]
    for column, (label, value, as_currency, as_percentage) in zip(stats_cols, stats):
        column.metric(
            label,
            _format_value(value, currency=as_currency, percentage=as_percentage),
        )

    profitability_cols = st.columns(4)
    profitability_metrics = [
        ("Median $/km", profitability_summary.revenue_per_km_median, True, False),
        ("Average $/km", profitability_summary.revenue_per_km_mean, True, False),
        (
            "Median margin $/m³",
            profitability_summary.margin_per_m3_median,
            True,
            False,
        ),
        (
            "Median margin %",
            profitability_summary.margin_per_m3_pct_median,
            False,
            True,
        ),
    ]
    for column, (label, value, as_currency, as_percentage) in zip(
        profitability_cols, profitability_metrics
    ):
        column.metric(
            label,
            _format_value(value, currency=as_currency, percentage=as_percentage),
        )

    if metro_summary and metro_profitability:
        st.markdown(
            f"**Metro subset (≤{metro_distance_km:,.0f} km)**"
        )
        share = 0.0
        if summary.job_count:
            share = metro_summary.job_count / summary.job_count
        st.caption(
            f"{metro_summary.job_count} jobs in metro scope "
            f"({share:.1%} of filtered jobs)."
        )

        metro_metrics = [
            ("Median $/km", "revenue_per_km_median", True, False),
            ("Average $/km", "revenue_per_km_mean", True, False),
            ("Median margin $/m³", "margin_per_m3_median", True, False),
            ("Median margin %", "margin_per_m3_pct_median", False, True),
        ]
        metro_cols = st.columns(len(metro_metrics))
        for column, (label, attr, as_currency, as_percentage) in zip(
            metro_cols, metro_metrics
        ):
            metro_value = getattr(metro_profitability, attr)
            overall_value = getattr(profitability_summary, attr)
            delta = None
            if (
                metro_value is not None
                and overall_value is not None
                and not any(
                    isinstance(val, float)
                    and (math.isnan(val) or math.isinf(val))
                    for val in (metro_value, overall_value)
                )
            ):
                diff = metro_value - overall_value
                if as_currency:
                    delta = f"{diff:+,.2f}"
                elif as_percentage:
                    delta = f"{diff * 100:+.1f}%"
                else:
                    delta = f"{diff:+.2f}"
            column.metric(
                label,
                _format_value(
                    metro_value, currency=as_currency, percentage=as_percentage
                ),
                delta=delta,
            )


def build_route_map(
    df: pd.DataFrame,
    colour_label: str,
    *,
    show_routes: bool,
    show_points: bool,
) -> go.Figure:
    """Construct a Plotly Mapbox figure showing coloured routes and points."""
    palette = px.colors.qualitative.Bold or [
        "#636EFA",
        "#EF553B",
        "#00CC96",
        "#AB63FA",
    ]
    colour_values = list(dict.fromkeys(df["map_colour_value"].tolist()))
    if not palette:
        palette = ["#636EFA"]
    if len(colour_values) > len(palette):
        repeats = (len(colour_values) // len(palette)) + 1
        palette = (palette * repeats)[: len(colour_values)]
    colour_map = {
        value: palette[idx % len(palette)] for idx, value in enumerate(colour_values)
    }

    figure = go.Figure()

    if show_routes:
        for value in colour_values:
            category_df = df[df["map_colour_value"] == value]
            if category_df.empty:
                continue
            lat_values: list[float] = []
            lon_values: list[float] = []
            for _, row in category_df.iterrows():
                lat_values.extend([row["origin_lat"], row["dest_lat"], None])
                lon_values.extend([row["origin_lon"], row["dest_lon"], None])
            figure.add_trace(
                go.Scattermap(
                    lat=lat_values,
                    lon=lon_values,
                    mode="lines",
                    line={"width": 2, "color": colour_map[value]},
                    name=value,
                    legendgroup=value,
                    showlegend=False,
                    hoverinfo="skip",
                )
            )

    if show_points:
        for value in colour_values:
            category_df = df[df["map_colour_value"] == value]
            if category_df.empty:
                continue
            marker_lat: list[float] = []
            marker_lon: list[float] = []
            marker_text: list[str] = []
            for _, row in category_df.iterrows():
                job_id = row.get("id", "n/a")
                origin_label = (
                    row.get("origin_city")
                    or row.get("origin")
                    or row.get("origin_raw")
                    or "Origin"
                )
                destination_label = (
                    row.get("destination_city")
                    or row.get("destination")
                    or row.get("destination_raw")
                    or "Destination"
                )
                marker_lat.append(row["origin_lat"])
                marker_lon.append(row["origin_lon"])
                marker_text.append(
                    f"{colour_label}: {value}<br>Origin: {origin_label}<br>Job ID: {job_id}"
                )
                marker_lat.append(row["dest_lat"])
                marker_lon.append(row["dest_lon"])
                marker_text.append(
                    f"{colour_label}: {value}<br>Destination: {destination_label}<br>Job ID: {job_id}"
                )

            figure.add_trace(
                go.Scattermap(
                    lat=marker_lat,
                    lon=marker_lon,
                    mode="markers",
                    marker={
                        "size": 9,
                        "color": colour_map[value],
                        "opacity": 0.85,
                    },
                    text=marker_text,
                    hovertemplate="%{text}<extra></extra>",
                    name=value,
                    legendgroup=value,
                )
            )

    all_lat = pd.concat([df["origin_lat"], df["dest_lat"]])
    all_lon = pd.concat([df["origin_lon"], df["dest_lon"]])
    center_lat = float(all_lat.mean()) if not all_lat.empty else 0.0
    center_lon = float(all_lon.mean()) if not all_lon.empty else 0.0

    figure.update_layout(
        mapbox={
            "style": "carto-positron",
            "center": {"lat": center_lat, "lon": center_lon},
            "zoom": 3,
        },
        legend={"orientation": "h", "yanchor": "bottom", "y": 0.01},
        margin={"l": 0, "r": 0, "t": 0, "b": 0},
    )
    return figure


def _initial_view_state(df: pd.DataFrame) -> pdk.ViewState:
    if df.empty:
        return pdk.ViewState(latitude=-25.2744, longitude=133.7751, zoom=4.0)
    lat_column = "lat" if "lat" in df.columns else "origin_lat"
    lon_column = "lon" if "lon" in df.columns else "origin_lon"
    lat = pd.to_numeric(df[lat_column], errors="coerce").dropna()
    lon = pd.to_numeric(df[lon_column], errors="coerce").dropna()
    if lat.empty or lon.empty:
        return pdk.ViewState(latitude=-25.2744, longitude=133.7751, zoom=4.0)
    return pdk.ViewState(latitude=float(lat.mean()), longitude=float(lon.mean()), zoom=4.5)


def render_network_map(
    historical_routes: pd.DataFrame,
    trucks: pd.DataFrame,
    active_routes: pd.DataFrame,
    *,
    toggle_key: str = "network_map_live_overlay_toggle",
) -> None:
    st.markdown("### Live network overview")

<<<<<<< HEAD
    show_live_overlay: bool = True
    toggle_help = (
        "Toggle the live overlay of active routes and truck telemetry without hiding the "
        "base map."
=======
    view_mode = st.radio(
        "Map view",
        ("Overlay", "Heatmap"),
        horizontal=True,
        key=f"{toggle_key}_view_mode",
        help="Switch between the layered network overlay and an aggregated density heatmap.",
>>>>>>> a7974dfb
    )
    if hasattr(st, "toggle"):
        show_live_overlay = st.toggle(
            "Show live network overlay",
            value=True,
            help=toggle_help,
            key=toggle_key,
        )
    else:
        # Older versions of Streamlit do not expose st.toggle; fall back to a checkbox.
        show_live_overlay = st.checkbox(
            "Show live network overlay",
            value=True,
            help=toggle_help,
            key=toggle_key,
        )

    base_map_layer = pdk.Layer(
        "TileLayer",
        data="https://tile.openstreetmap.org/{z}/{x}/{y}.png",
        min_zoom=0,
        max_zoom=19,
        tile_size=256,
        attribution="© OpenStreetMap contributors",
    )

    truck_data = trucks.copy()
    if not truck_data.empty:
        truck_data["colour"] = truck_data["status"].map(TRUCK_STATUS_COLOURS)
        truck_data["colour"] = truck_data["colour"].apply(
            lambda value: value if isinstance(value, (list, tuple)) else [0, 122, 204]
        )
        truck_data["tooltip"] = truck_data.apply(
            lambda row: f"{row['truck_id']} ({row['status']})", axis=1
        )

    historical_overlay = historical_routes.copy()
    if not historical_overlay.empty and "route_geojson" in historical_overlay.columns:
        historical_overlay["route_path"] = historical_overlay["route_geojson"].apply(_geojson_to_path)
    else:
        historical_overlay["route_path"] = None

    overlay_layers: list[pdk.Layer] = []

    if show_live_overlay and not historical_routes.empty:
        history_layer = pdk.Layer(
            "PolygonLayer",
            data=historical_routes,
            get_polygon="route_polygon",
            get_fill_color="fill_colour",
            stroked=False,
            filled=True,
            pickable=True,
            extruded=False,
            parameters={"depthTest": False},
        )

    if show_live_overlay and not active_routes.empty:
        if "job_id" in active_routes.columns and not historical_routes.empty:
            enriched = active_routes.merge(
                historical_routes[
                    [
                        "id",
                        "colour",
                        "fill_colour",
                        "line_width",
                        "route_polygon",
                        "profit_band",
                        "profitability_status",
                        "tooltip",
                    ]
                ],
                left_on="job_id",
                right_on="id",
                how="left",
                suffixes=("", "_hist"),
            )
            if "colour" not in enriched.columns and "colour_hist" in enriched.columns:
                enriched["colour"] = enriched["colour_hist"]
            if "profit_band" not in enriched.columns and "profit_band_hist" in enriched.columns:
                enriched["profit_band"] = enriched["profit_band_hist"]
            if (
                "profitability_status" not in enriched.columns
                and "profitability_status_hist" in enriched.columns
            ):
                enriched["profitability_status"] = enriched["profitability_status_hist"]
            if "tooltip" not in enriched.columns and "tooltip_hist" in enriched.columns:
                enriched["tooltip"] = enriched["tooltip_hist"]
            if "fill_colour" not in enriched.columns and "fill_colour_hist" in enriched.columns:
                enriched["fill_colour"] = enriched["fill_colour_hist"]
            if "line_width" not in enriched.columns and "line_width_hist" in enriched.columns:
                enriched["line_width"] = enriched["line_width_hist"]
            if "route_polygon" not in enriched.columns and "route_polygon_hist" in enriched.columns:
                enriched["route_polygon"] = enriched["route_polygon_hist"]
        else:
            enriched = active_routes.copy()
            enriched["colour"] = [PROFITABILITY_COLOURS["Unknown"]] * len(enriched)
            enriched["profit_band"] = "Unknown"
            enriched["profitability_status"] = "Unknown"
            enriched["tooltip"] = "Active route"

        default_width = compute_profitability_line_width("Unknown")
        if "line_width" not in enriched.columns:
            enriched["line_width"] = default_width
        else:
            enriched["line_width"] = enriched["line_width"].fillna(default_width)

        def _ensure_fill_colour(value: object) -> list[int]:
            if isinstance(value, (list, tuple)):
                rgba = list(value)
            else:
                rgba = []
            if len(rgba) < 3:
                rgba = [255, 255, 255]
            else:
                rgba = [int(component) for component in rgba[:4]]
            if len(rgba) == 3:
                rgba.append(180)
            if len(rgba) < 4:
                rgba.extend([180] * (4 - len(rgba)))
            if len(rgba) > 4:
                rgba = rgba[:4]
            return rgba

        if "fill_colour" not in enriched.columns:
            enriched["fill_colour"] = [
                _ensure_fill_colour(PROFITABILITY_COLOURS["Unknown"]) for _ in range(len(enriched))
            ]
        else:
            enriched["fill_colour"] = enriched["fill_colour"].apply(_ensure_fill_colour)

        enriched["route_polygon"] = enriched.apply(
            lambda row: row.get("route_polygon")
            if isinstance(row.get("route_polygon"), list) and row.get("route_polygon")
            else compute_tapered_route_polygon(row),
            axis=1,
        )

        enriched["colour"] = enriched["colour"].apply(
            lambda value: value if isinstance(value, (list, tuple)) else [255, 255, 255]
        )
        active_has_geometry = (
            not active_routes.empty
            and "route_geometry" in active_routes.columns
            and active_routes["route_geometry"].notna().any()
        )

        active_layer = pdk.Layer(
            "PolygonLayer",
            data=enriched,
            get_polygon="route_polygon",
            get_fill_color="fill_colour",
            stroked=False,
            filled=True,
            pickable=True,
            extruded=False,
            parameters={"depthTest": False},
        )
        overlay_layers.append(active_layer)

        if show_live_overlay and not historical_routes.empty:
            if show_actual_routes and historical_has_paths:
                history_paths = historical_overlay.dropna(subset=["route_path"])
                if not history_paths.empty:
                    history_layer = pdk.Layer(
                        "PathLayer",
                        data=history_paths,
                        get_path="route_path",
                        get_color="colour",
                        get_width="line_width",
                        width_min_pixels=1,
                        pickable=True,
                        opacity=0.4,
                    )
                    overlay_layers.append(history_layer)
            else:
                history_layer = pdk.Layer(
                    "LineLayer",
                    data=historical_routes,
                    get_source_position="[origin_lon, origin_lat]",
                    get_target_position="[dest_lon, dest_lat]",
                    get_color="colour",
                    get_width="line_width",
                    pickable=True,
                    opacity=0.4,
                )
                overlay_layers.append(history_layer)

        if show_live_overlay and not active_routes.empty:
            if "job_id" in active_routes.columns and not historical_routes.empty:
                merge_columns = [
                    "id",
                    "colour",
                    "profit_band",
                    "profitability_status",
                    "tooltip",
                ]
                if "route_path" in historical_overlay.columns:
                    merge_columns.append("route_path")
                enriched = active_routes.merge(
                    historical_overlay[merge_columns],
                    left_on="job_id",
                    right_on="id",
                    how="left",
                    suffixes=("", "_hist"),
                )
                if "colour" not in enriched.columns and "colour_hist" in enriched.columns:
                    enriched["colour"] = enriched["colour_hist"]
                if (
                    "profit_band" not in enriched.columns
                    and "profit_band_hist" in enriched.columns
                ):
                    enriched["profit_band"] = enriched["profit_band_hist"]
                if (
                    "profitability_status" not in enriched.columns
                    and "profitability_status_hist" in enriched.columns
                ):
                    enriched["profitability_status"] = enriched["profitability_status_hist"]
                if "tooltip" not in enriched.columns and "tooltip_hist" in enriched.columns:
                    enriched["tooltip"] = enriched["tooltip_hist"]
                if "route_path" not in enriched.columns and "route_path_hist" in enriched.columns:
                    enriched["route_path"] = enriched["route_path_hist"]
            else:
                enriched = active_routes.copy()
                enriched["colour"] = [PROFITABILITY_COLOURS["Unknown"]] * len(enriched)
                enriched["profit_band"] = "Unknown"
                enriched["profitability_status"] = "Unknown"
                enriched["tooltip"] = "Active route"

            enriched["colour"] = enriched["colour"].apply(
                lambda value: value if isinstance(value, (list, tuple)) else [255, 255, 255]
            )
            enriched["tooltip"] = enriched.apply(
                lambda row: "Truck {} ({})".format(
                    row["truck_id"],
                    row.get("profitability_status")
                    or row.get("profit_band", "Unknown"),
                ),
                axis=1,
            )

            if "route_geometry" in enriched.columns:
                enriched["route_path_geometry"] = enriched["route_geometry"].apply(_geojson_to_path)
                if "route_path" in enriched.columns:
                    enriched["route_path"] = enriched["route_path_geometry"].combine_first(
                        enriched["route_path"]
                    )
                else:
                    enriched["route_path"] = enriched["route_path_geometry"]

            if show_actual_routes:
                if "route_path" in enriched.columns:
                    active_path_data = enriched.dropna(subset=["route_path"])
                else:
                    active_path_data = pd.DataFrame()
                if not active_path_data.empty:
                    active_layer = pdk.Layer(
                        "PathLayer",
                        data=active_path_data,
                        get_path="route_path",
                        get_color="colour",
                        get_width=5,
                        width_min_pixels=2,
                        pickable=True,
                        opacity=0.9,
                    )
                    overlay_layers.append(active_layer)
            else:
                active_layer = pdk.Layer(
                    "LineLayer",
                    data=enriched,
                    get_source_position="[origin_lon, origin_lat]",
                    get_target_position="[dest_lon, dest_lat]",
                    get_color="colour",
                    get_width=5,
                    pickable=True,
                    opacity=0.9,
                )
                overlay_layers.append(active_layer)

        if show_live_overlay and not truck_data.empty:
            trucks_layer = pdk.Layer(
                "ScatterplotLayer",
                data=truck_data,
                get_position="[lon, lat]",
                get_fill_color="colour",
                get_radius=800,
                pickable=True,
            )
            overlay_layers.append(trucks_layer)

            text_layer = pdk.Layer(
                "TextLayer",
                data=truck_data,
                get_position="[lon, lat]",
                get_text="truck_id",
                get_color="colour",
                get_size=12,
                size_units="meters",
                size_scale=16,
                get_alignment_baseline="bottom",
            )
            overlay_layers.append(text_layer)

        view_df_candidates: list[pd.DataFrame] = []
        if not historical_routes.empty:
            view_df_candidates.append(
                historical_routes.rename(columns={"origin_lat": "lat", "origin_lon": "lon"})[
                    ["lat", "lon"]
                ]
            )
        if not truck_data.empty:
            view_df_candidates.append(truck_data[["lat", "lon"]])
        if not active_routes.empty:
            view_df_candidates.append(
                active_routes.rename(columns={"origin_lat": "lat", "origin_lon": "lon"})[
                    ["lat", "lon"]
                ]
            )
        view_df = pd.concat(view_df_candidates) if view_df_candidates else pd.DataFrame()

        tooltip = None
        if show_live_overlay and overlay_layers:
            tooltip = {"html": "<b>{tooltip}</b>", "style": {"color": "white"}}

        st.pydeck_chart(
            pdk.Deck(
                layers=[base_map_layer, *overlay_layers],
                initial_view_state=_initial_view_state(view_df),
                tooltip=tooltip,
                map_style=None,
            )
        )

        if show_live_overlay and overlay_layers:
            legend_cols = st.columns(len(PROFITABILITY_COLOURS))
            for (band, colour), column in zip(PROFITABILITY_COLOURS.items(), legend_cols):
                colour_hex = "#" + "".join(f"{int(c):02x}" for c in colour)
                column.markdown(
                    f"<div style='color:{colour_hex}; font-weight:bold'>{band}</div>",
                    unsafe_allow_html=True,
                )
    else:
        if historical_routes.empty and trucks.empty and active_routes.empty:
            st.info("No geocoded historical jobs or live telemetry available to plot yet.")
            return

        radius_pixels = st.slider(
            "Heatmap radius",
            min_value=20,
            max_value=150,
            value=60,
            step=10,
            key=f"{toggle_key}_heatmap_radius",
            help="Adjust how far each point influence spreads across the heatmap.",
        )
        intensity = st.slider(
            "Heatmap intensity",
            min_value=0.2,
            max_value=4.0,
            value=1.0,
            step=0.2,
            key=f"{toggle_key}_heatmap_intensity",
            help="Increase to emphasise clusters of live activity.",
        )

        heatmap_source = build_live_heatmap_source(historical_routes, active_routes, truck_data)

        if heatmap_source.empty:
            st.info(
                "Live heatmap requires geocoded historical routes, active routes, or truck telemetry."
            )
            return

        heatmap_layer = pdk.Layer(
            "HeatmapLayer",
            data=heatmap_source,
            get_position="[lon, lat]",
            aggregation="SUM",
            get_weight="weight",
            radiusPixels=radius_pixels,
            intensity=intensity,
        )

        st.pydeck_chart(
            pdk.Deck(
                layers=[base_map_layer, heatmap_layer],
                initial_view_state=_initial_view_state(heatmap_source),
                tooltip=None,
                map_style=None,
            )
        )

        st.caption(
            "Historical endpoints provide the base density, active routes carry more weight, "
            "and live trucks are boosted the most so current activity shines through."
        )


def _set_query_params(**params: str) -> None:
    """Set Streamlit query parameters using the stable API when available."""
    query_params = getattr(st, "query_params", None)
    if query_params is not None:
        query_params.from_dict(params)
        return
    # Fallback for older Streamlit versions.
    st.experimental_set_query_params(**params)


def _get_query_params() -> Dict[str, List[str]]:
    """Return query parameters as a dictionary of lists."""
    query_params = getattr(st, "query_params", None)
    if query_params is not None:
        return {key: query_params.get_all(key) for key in query_params.keys()}
    return st.experimental_get_query_params()


def _rerun_app() -> None:
    """Trigger a Streamlit rerun using the available API."""
    rerun = getattr(st, "rerun", None)
    if rerun is not None:
        rerun()
        return
    st.experimental_rerun()


def _activate_quote_tab() -> None:
    """Switch the interface to the quote builder tab."""
    _set_query_params(view="Quote builder")
    _rerun_app()


def _first_non_empty(route: pd.Series, columns: Sequence[str]) -> Optional[str]:
    for column in columns:
        if column in route and isinstance(route[column], str):
            value = route[column].strip()
            if value:
                return value
    return None


def _format_route_label(route: pd.Series) -> str:
    origin = _first_non_empty(
        route,
        [
            "corridor_display",
            "origin",
            "origin_city",
            "origin_normalized",
            "origin_raw",
        ],
    ) or "Origin"
    destination = _first_non_empty(
        route,
        [
            "destination",
            "destination_city",
            "destination_normalized",
            "destination_raw",
        ],
    ) or "Destination"
    distance_value: Optional[float] = None
    for column in ("distance_km", "distance", "km", "kms"):
        if column in route and pd.notna(route[column]):
            try:
                distance_value = float(route[column])
            except (TypeError, ValueError):
                continue
            break
    if distance_value is not None and not math.isnan(distance_value):
        return f"{origin} → {destination} ({distance_value:.1f} km)"
    return f"{origin} → {destination}"


def _extract_route_date(route: pd.Series) -> Optional[date]:
    for column in (
        "job_date",
        "move_date",
        "delivery_date",
        "created_at",
        "updated_at",
    ):
        if column in route and pd.notna(route[column]):
            try:
                return pd.to_datetime(route[column]).date()
            except Exception:
                continue
    return None


def _extract_route_volume(route: pd.Series, candidates: Sequence[str]) -> Optional[float]:
    for column in candidates:
        if not column:
            continue
        if column in route and pd.notna(route[column]):
            try:
                return float(route[column])
            except (TypeError, ValueError):
                continue
    return None


with connection_scope() as conn:
    break_even_value = ensure_break_even_parameter(conn)
    ensure_quote_schema(conn)

    df_all: pd.DataFrame = pd.DataFrame()
    mapping: ColumnMapping = _blank_column_mapping()
    dataset_loader = load_historical_jobs
    dataset_key = "historical"
    dataset_label = "Historical quotes"
    dataset_error: Optional[str] = None
    empty_dataset_message: Optional[str] = None

    start_date: Optional[date] = None
    end_date: Optional[date] = None
    selected_corridor: Optional[str] = None
    selected_clients: List[str] = []
    postcode_prefix: Optional[str] = None

    with st.sidebar:
        st.header("Filters")
        if st.button(
            "Initialise database tables",
            help=(
                "Create empty historical and live job tables so the dashboard can run "
                "before data imports."
            ),
        ):
            ensure_core_schema(conn)
            ensure_dashboard_tables(conn)
            ensure_quote_schema(conn)
            st.success(
                "Database tables initialised. Import data or start building quotes below."
            )

        dataset_options = {
            "Historical quotes": ("historical", load_historical_jobs),
            "Saved quick quotes": ("quotes", load_quotes),
            "Live jobs": ("live", load_live_jobs),
        }
        dataset_label = st.radio(
            "Dataset",
            options=list(dataset_options.keys()),
            format_func=lambda label: label,
        )
        dataset_key, dataset_loader = dataset_options[dataset_label]

        import_feedback: Optional[tuple[str, str]] = None
        if dataset_key == "historical":
            with st.expander("Import historical jobs from CSV", expanded=False):
                import_form = st.form(key="historical_import_form")
                uploaded_file = import_form.file_uploader(
                    "Select CSV file", type=["csv"], help="Requires headers such as date, origin, destination and m3."
                )
                submit_import = import_form.form_submit_button("Import jobs")
                if submit_import:
                    if uploaded_file is None:
                        import_feedback = (
                            "warning",
                            "Choose a CSV file before importing.",
                        )
                    else:
                        try:
                            imported_df = pd.read_csv(uploaded_file)
                        except Exception as exc:
                            import_feedback = (
                                "error",
                                f"Failed to read CSV: {exc}",
                            )
                        else:
                            try:
                                inserted, skipped_rows = import_historical_jobs_from_dataframe(
                                    conn, imported_df
                                )
                            except ValueError as exc:
                                import_feedback = ("error", str(exc))
                            except Exception as exc:
                                import_feedback = (
                                    "error",
                                    f"Failed to import historical jobs: {exc}",
                                )
                            else:
                                if inserted:
                                    message = (
                                        f"Imported {inserted} historical job"
                                        f"{'s' if inserted != 1 else ''}."
                                    )
                                    if skipped_rows:
                                        message += (
                                            f" Skipped {skipped_rows} row"
                                            f"{'s' if skipped_rows != 1 else ''} with missing or duplicate data."
                                        )
                                    import_feedback = ("success", message)
                                else:
                                    if skipped_rows:
                                        message = (
                                            "No new rows imported. Skipped "
                                            f"{skipped_rows} row{'s' if skipped_rows != 1 else ''} due to validation or duplicates."
                                        )
                                    else:
                                        message = "No rows imported from the provided file."
                                    import_feedback = ("warning", message)

        try:
            df_all, mapping = dataset_loader(conn)
        except RuntimeError as exc:
            dataset_error = str(exc)
        except Exception as exc:
            dataset_error = f"Failed to load {dataset_label.lower()} data: {exc}"

        if import_feedback:
            level, message = import_feedback
            if level == "success":
                st.success(message)
            elif level == "warning":
                st.info(message)
            else:
                st.error(message)

        data_available = dataset_error is None and not df_all.empty

        today_value = date.today()
        date_column = "job_date" if "job_date" in df_all.columns else mapping.date
        if data_available and date_column and date_column in df_all.columns:
            df_all[date_column] = pd.to_datetime(df_all[date_column], errors="coerce")
            min_date = df_all[date_column].min()
            max_date = df_all[date_column].max()
            default_start = (
                min_date.date() if isinstance(min_date, pd.Timestamp) else today_value
            )
            default_end = (
                max_date.date() if isinstance(max_date, pd.Timestamp) else today_value
            )
            date_range = st.date_input(
                "Date range",
                value=(default_start, default_end),
                min_value=default_start,
                max_value=default_end,
            )
            if isinstance(date_range, tuple) and len(date_range) == 2:
                start_date, end_date = date_range
            else:
                start_date = default_start
                end_date = default_end
        else:
            st.date_input(
                "Date range",
                value=(today_value, today_value),
                disabled=True,
            )
            start_date = None
            end_date = None

        corridor_options: List[str] = []
        if data_available:
            corridor_series = df_all.get("corridor_display")
            if corridor_series is not None:
                corridor_options = sorted(
                    pd.Series(corridor_series).dropna().astype(str).unique().tolist()
                )
        corridor_selection = st.selectbox(
            "Corridor",
            options=["All corridors"] + corridor_options,
            index=0,
            disabled=not data_available,
        )
        selected_corridor = None if corridor_selection == "All corridors" else corridor_selection

        client_options: List[str] = []
        if data_available:
            client_series = df_all.get("client_display")
            if client_series is not None:
                client_options = sorted(
                    pd.Series(client_series).dropna().astype(str).unique().tolist()
                )
        selected_clients = st.multiselect(
            "Client",
            options=client_options,
            default=client_options if client_options else [],
            disabled=not data_available,
        )

        postcode_prefix = st.text_input(
            "Corridor contains postcode prefix",
            value=postcode_prefix or "",
            disabled=not data_available,
            help="Match origin or destination postcode prefixes (e.g. 40 to match 4000-4099).",
        ) or None

        if dataset_error:
            st.error(dataset_error)
        elif not data_available:
            empty_messages = {
                "historical": (
                    "historical_jobs table has no rows yet. Import historical jobs to populate the view."
                ),
                "quotes": (
                    "quotes table has no rows yet. Save a quick quote to populate the view."
                ),
                "live": "jobs table has no rows yet. Add live jobs to populate the view.",
            }
            empty_dataset_message = empty_messages.get(
                dataset_key, "No rows available for the selected dataset."
            )
            st.info(empty_dataset_message)

        st.subheader("Break-even model")
        new_break_even = st.number_input(
            "Break-even $/m³",
            min_value=0.0,
            value=float(break_even_value),
            step=5.0,
            help="Used to draw break-even bands on the histogram.",
        )
        if st.button("Update break-even"):
            update_break_even(conn, new_break_even)
            st.success(f"Break-even updated to ${new_break_even:,.2f}")
            break_even_value = new_break_even

    data_available = dataset_error is None and not df_all.empty

    filtered_df = pd.DataFrame()
    filtered_mapping = mapping
    has_filtered_data = False
    if data_available:
        try:
            filtered_df, filtered_mapping = dataset_loader(
                conn,
                start_date=start_date,
                end_date=end_date,
                clients=selected_clients or None,
                corridor=selected_corridor,
                postcode_prefix=postcode_prefix,
            )
            has_filtered_data = not filtered_df.empty
        except RuntimeError as exc:
            dataset_error = str(exc)
        except Exception as exc:
            dataset_error = f"Failed to apply filters: {exc}"

    if dataset_error:
        st.error(dataset_error)
    elif not data_available:
        st.info(
            empty_dataset_message
            or "No rows available for the selected dataset. Use the initialise button to create empty tables."
        )
    elif not has_filtered_data:
        st.warning("No jobs match the selected filters. Quote builder remains available below.")

    summary: Optional[DistributionSummary] = None
    profitability_summary: Optional[ProfitabilitySummary] = None
    metro_summary: Optional[DistributionSummary] = None
    metro_profitability: Optional[ProfitabilitySummary] = None
    metro_distance_km = 100.0
    if has_filtered_data:
        summary = summarise_distribution(filtered_df, break_even_value)
        profitability_summary = summarise_profitability(filtered_df)

        metro_df = _filter_by_distance(
            filtered_df, metro_only=True, max_distance_km=metro_distance_km
        )
        if not metro_df.empty:
            metro_summary = summarise_distribution(metro_df, break_even_value)
            metro_profitability = summarise_profitability(metro_df)

        render_summary(
            summary,
            break_even_value,
            profitability_summary,
            metro_summary=metro_summary,
            metro_profitability=metro_profitability,
            metro_distance_km=metro_distance_km,
        )

    truck_positions = load_truck_positions(conn)
    active_routes = load_active_routes(conn)
    map_routes = prepare_profitability_route_data(filtered_df, break_even_value)

    render_network_map(
        map_routes,
        truck_positions,
        active_routes,
        toggle_key="network_map_live_overlay_toggle_overview",
    )

    st.button(
        "Open quote builder",
        on_click=_activate_quote_tab,
        disabled=dataset_error is not None,
        help="Jump to the quote builder tab to build a quick quote from a historical route.",
    )

    tab_labels = [
        "Histogram",
        "Profitability insights",
        "Route maps",
        "Quote builder",
        "Optimizer",
    ]
    params = _get_query_params()
    requested_tab = params.get("view", [tab_labels[0]])[0]
    if requested_tab not in tab_labels:
        requested_tab = tab_labels[0]
    if requested_tab != tab_labels[0]:
        ordered_labels = [
            requested_tab,
            *[label for label in tab_labels if label != requested_tab],
        ]
    else:
        ordered_labels = tab_labels

    streamlit_tabs = st.tabs(ordered_labels)
    tab_map: Dict[str, Any] = {
        label: tab for label, tab in zip(ordered_labels, streamlit_tabs)
    }

    with tab_map["Histogram"]:
        if has_filtered_data:
            histogram = create_histogram(filtered_df, break_even_value)
            st.plotly_chart(histogram, use_container_width=True)
            st.caption(
                "Histogram overlays include the normal distribution fit plus kurtosis and dispersion markers for context."
            )
        elif dataset_error:
            st.error("Unable to load jobs — initialise the database and retry.")
        else:
            st.info("Import historical jobs to plot the price distribution histogram.")

    with tab_map["Profitability insights"]:
        if has_filtered_data:
            st.markdown("### Profitability insights")
            view_options = {
                "m³ vs km profitability": create_m3_vs_km_figure,
                "Quoted vs calculated $/m³": create_m3_margin_figure,
                "Metro profitability spotlight": lambda data: create_metro_profitability_figure(
                    data, max_distance_km=metro_distance_km
                ),
            }
            selected_view = st.radio(
                "Choose a view",
                list(view_options.keys()),
                horizontal=True,
                help="Switch between per-kilometre earnings and quoted-versus-cost comparisons.",
                key="profitability_view",
            )
            fig = view_options[selected_view](filtered_df)
            st.plotly_chart(fig, use_container_width=True)

            if selected_view == "Metro profitability spotlight":
                st.caption(
                    "Metro view highlights close-in routes with margin and cost sensitivity overlays."
                )

            if "margin_per_m3" in filtered_df.columns:
                st.markdown("#### Margin outliers")
                ranked = (
                    filtered_df.dropna(subset=["margin_per_m3"]).sort_values("margin_per_m3")
                )
                if not ranked.empty:
                    low_cols, high_cols = st.columns(2)
                    display_fields = [
                        col
                        for col in [
                            "job_date",
                            "client_display",
                            "corridor_display",
                            "price_per_m3",
                            "final_cost_per_m3",
                            "margin_per_m3",
                            "margin_per_m3_pct",
                        ]
                        if col in ranked.columns
                    ]
                    low_cols.write("Lowest margin jobs")
                    low_cols.dataframe(ranked.head(5)[display_fields])
                    high_cols.write("Highest margin jobs")
                    high_cols.dataframe(ranked.tail(5).iloc[::-1][display_fields])
                else:
                    st.info("No margin data available to highlight outliers yet.")
        elif dataset_error:
            st.error("Unable to calculate profitability without job data.")
        else:
            st.info("Import jobs with price and cost data to unlock profitability insights.")

    truck_positions = load_truck_positions(conn)
    active_routes = load_active_routes(conn)

    with tab_map["Route maps"]:
        st.markdown("### Corridor visualisation")
        map_mode = st.radio(
            "Visualisation mode",
            ("Routes/points", "Heatmap", "Isochrones"),
            horizontal=True,
            help=(
                "Switch between individual routes/points, an aggregate density heatmap, "
                "or travel-time isochrones around each corridor."
            ),
        )
        metro_only = st.checkbox(
            "Limit to metro jobs (≤100 km)",
            value=False,
            help="Apply a distance filter using distance_km ≤ 100 to focus on metro corridors.",
        )

        scoped_df = _filter_by_distance(
            filtered_df, metro_only=metro_only, max_distance_km=metro_distance_km
        )

        if map_mode == "Routes/points":
            colour_dimensions = {
                "Job ID": "id",
                "Client": "client_display",
                "Destination city": "destination_city",
                "Origin city": "origin_city",
            }
            available_colour_dimensions = {
                label: column
                for label, column in colour_dimensions.items()
                if column in scoped_df.columns
            }

            if not available_colour_dimensions:
                st.info("No categorical columns available to colour the route map.")
            elif scoped_df.empty:
                st.info("No jobs match the metro filter for the current selection.")
            else:
                colour_label = st.selectbox(
                    "Colour routes by",
                    options=list(available_colour_dimensions.keys()),
                    help="Choose which attribute drives the route and point colouring.",
                )
                show_routes = st.checkbox("Show route lines", value=True)
                show_points = st.checkbox("Show origin/destination points", value=True)

                selected_column = available_colour_dimensions[colour_label]
                try:
                    plotly_map_df = _prepare_plotly_map_data(scoped_df, selected_column)
                except KeyError as exc:
                    st.warning(str(exc))
                    plotly_map_df = pd.DataFrame()

                if plotly_map_df.empty:
                    st.info(
                        "No routes with coordinates are available for the current filters."
                    )
                elif not show_routes and not show_points:
                    st.info("Enable at least one layer to view the route map.")
                else:
                    route_map = build_route_map(
                        plotly_map_df,
                        colour_label,
                        show_routes=show_routes,
                        show_points=show_points,
                    )
                    st.plotly_chart(route_map, use_container_width=True)
        elif map_mode == "Heatmap":
            weight_options = available_heatmap_weightings(filtered_df)
            weight_label = st.selectbox(
                "Heatmap weighting",
                options=list(weight_options.keys()),
                help="Choose which metric influences the heatmap intensity.",
            )
            weight_column = weight_options[weight_label]

            if scoped_df.empty:
                st.info("No jobs match the metro filter for the current selection.")
            else:
                try:
                    heatmap_source = build_heatmap_source(
                        scoped_df,
                        weight_column=weight_column,
                    )
                except KeyError as exc:
                    st.warning(str(exc))
                    heatmap_source = pd.DataFrame(columns=["lat", "lon", "weight"])

                if heatmap_source.empty:
                    st.info("No geocoded points are available for the current filters.")
                else:
                    centre = {
                        "lat": float(heatmap_source["lat"].mean()),
                        "lon": float(heatmap_source["lon"].mean()),
                    }
                    colour_scales = {
                        None: px.colors.sequential.YlOrRd,
                        "volume_m3": px.colors.sequential.Blues,
                        "margin_total": px.colors.diverging.RdYlGn,
                        "margin_per_m3": px.colors.sequential.Magma,
                        "margin_total_pct": px.colors.diverging.BrBG,
                        "margin_per_m3_pct": px.colors.diverging.BrBG,
                    }
                    midpoint_columns = {
                        "margin_total",
                        "margin_per_m3",
                        "margin_total_pct",
                        "margin_per_m3_pct",
                    }
                    midpoint = 0.0 if weight_column in midpoint_columns else None
                    heatmap_fig = px.density_mapbox(
                        heatmap_source,
                        lat="lat",
                        lon="lon",
                        z="weight",
                        radius=45,
                        opacity=0.8,
                        color_continuous_scale=colour_scales.get(
                            weight_column, px.colors.sequential.YlOrRd
                        ),
                        color_continuous_midpoint=midpoint,
                    )
                    hover_templates = {
                        None: f"{weight_label}: %{{z:.0f}} jobs<extra></extra>",
                        "volume_m3": f"{weight_label}: %{{z:.1f}} m³<extra></extra>",
                        "margin_total": f"{weight_label}: $%{{z:,.0f}}<extra></extra>",
                        "margin_per_m3": f"{weight_label}: $%{{z:,.0f}}/m³<extra></extra>",
                        "margin_total_pct": f"{weight_label}: %{{z:.1%}}<extra></extra>",
                        "margin_per_m3_pct": f"{weight_label}: %{{z:.1%}}<extra></extra>",
                    }
                    hover_template = hover_templates.get(
                        weight_column, f"{weight_label}: %{{z:.2f}}<extra></extra>"
                    )
                    for trace in heatmap_fig.data:
                        trace.hovertemplate = hover_template

                    heatmap_fig.update_layout(
                        mapbox={
                            "style": "carto-positron",
                            "center": centre,
                            "zoom": 4,
                        },
                        margin={"l": 0, "r": 0, "t": 0, "b": 0},
                        coloraxis_colorbar={"title": weight_label},
                    )
                    st.plotly_chart(heatmap_fig, use_container_width=True)
        else:
            centre_label = st.radio(
                "Isochrone centre",
                ("Origin", "Destination"),
                horizontal=True,
                help="Choose whether to anchor isochrones at route origins or destinations.",
            )
            iso_hours = st.slider(
                "Travel time horizon (hours)",
                min_value=0.5,
                max_value=24.0,
                value=4.0,
                step=0.5,
                help=(
                    "Approximate reach based on the corridor's average speed multiplied by this time horizon."
                ),
            )
            max_iso_routes = st.slider(
                "Maximum corridors to display",
                min_value=5,
                max_value=80,
                value=25,
                step=5,
                help="Limit the number of polygons rendered to keep the map readable.",
            )

            iso_source = build_isochrone_polygons(
                scoped_df,
                centre="origin" if centre_label == "Origin" else "destination",
                horizon_hours=float(iso_hours),
                max_routes=int(max_iso_routes),
            )

            if iso_source.empty:
                st.info(
                    "No geocoded routes with distance data are available to build isochrones for the current filters."
                )
            else:
                figure = go.Figure()
                palette = _ISOCHRONE_PALETTE or ["#636EFA"]

                for idx, (_, row) in enumerate(iso_source.iterrows()):
                    colour_hex = palette[idx % len(palette)]
                    r, g, b = _hex_to_rgb(colour_hex)
                    fill_colour = f"rgba({r},{g},{b},0.18)"
                    line_colour = f"rgba({r},{g},{b},0.9)"

                    figure.add_trace(
                        go.Scattermapbox(
                            lat=row["latitudes"],
                            lon=row["longitudes"],
                            mode="lines",
                            fill="toself",
                            line={"width": 2.0, "color": line_colour},
                            fillcolor=fill_colour,
                            name=row["label"],
                            hovertemplate=f"{row['tooltip']}<extra></extra>",
                        )
                    )

                    figure.add_trace(
                        go.Scattermapbox(
                            lat=[row["centre_lat"]],
                            lon=[row["centre_lon"]],
                            mode="markers",
                            marker={"size": 7, "color": line_colour},
                            hovertemplate=f"{row['tooltip']}<extra></extra>",
                            showlegend=False,
                        )
                    )

                centre_lat = float(iso_source["centre_lat"].mean())
                centre_lon = float(iso_source["centre_lon"].mean())

                figure.update_layout(
                    mapbox={
                        "style": "carto-positron",
                        "center": {"lat": centre_lat, "lon": centre_lon},
                        "zoom": 4,
                    },
                    margin={"l": 0, "r": 0, "t": 0, "b": 0},
                    legend={"orientation": "h", "yanchor": "bottom", "y": 0.01},
                )
                st.plotly_chart(figure, use_container_width=True)

        network_routes = prepare_profitability_map_data(scoped_df, break_even_value)
        render_network_map(
            network_routes,
            truck_positions,
            active_routes,
            toggle_key="network_map_live_overlay_toggle_tab",
        )

    with tab_map["Quote builder"]:
        saved_rowid = st.session_state.pop("quote_saved_rowid", None)
        if saved_rowid is not None:
            st.success(f"Quote saved as record #{saved_rowid}.")

        st.markdown("### Quote builder")
        st.caption(
            "Use a historical route to pre-fill the quick quote form, calculate pricing and optionally persist the result."
        )
        session_inputs: Optional[QuoteInput] = st.session_state.get(  # type: ignore[assignment]
            "quote_inputs"
        )
        quote_result: Optional[QuoteResult] = st.session_state.get(  # type: ignore[assignment]
            "quote_result"
        )
        manual_option = "Manual entry"
        map_columns = {"origin_lon", "origin_lat", "dest_lon", "dest_lat"}
        selected_route: Optional[pd.Series] = None

        if _QUOTE_COUNTRY_STATE_KEY not in st.session_state:
            initial_country = (
                session_inputs.country
                if session_inputs and session_inputs.country
                else COUNTRY_DEFAULT
            )
            st.session_state[_QUOTE_COUNTRY_STATE_KEY] = initial_country

        active_country = st.session_state.get(_QUOTE_COUNTRY_STATE_KEY)

        if map_columns.issubset(filtered_df.columns):
            map_routes = filtered_df.dropna(subset=list(map_columns)).copy()
            if isinstance(active_country, str) and active_country.strip():
                map_routes = filter_routes_by_country(map_routes, active_country)
            if not map_routes.empty:
                map_routes = map_routes.reset_index(drop=True)
                map_routes["route_label"] = map_routes.apply(_format_route_label, axis=1)
                option_list = [manual_option] + map_routes["route_label"].tolist()
                default_label = st.session_state.get("quote_selected_route", manual_option)
                if default_label not in option_list:
                    default_label = manual_option
                selected_label = st.selectbox(
                    "Prefill from historical route",
                    options=option_list,
                    index=option_list.index(default_label),
                    key="quote_selected_route",
                    help="Pick a historical job to pull its origin and destination into the form.",
                )
                if selected_label != manual_option:
                    selected_route = map_routes.loc[
                        map_routes["route_label"] == selected_label
                    ].iloc[0]
                    midpoint_lat = (
                        float(selected_route["origin_lat"]) + float(selected_route["dest_lat"])
                    ) / 2
                    midpoint_lon = (
                        float(selected_route["origin_lon"]) + float(selected_route["dest_lon"])
                    ) / 2
                    line_data = [
                        {
                            "from": [
                                float(selected_route["origin_lon"]),
                                float(selected_route["origin_lat"]),
                            ],
                            "to": [
                                float(selected_route["dest_lon"]),
                                float(selected_route["dest_lat"]),
                            ],
                        }
                    ]
                    scatter_data = [
                        {
                            "position": [
                                float(selected_route["origin_lon"]),
                                float(selected_route["origin_lat"]),
                            ],
                            "label": _first_non_empty(
                                selected_route,
                                ["origin", "origin_city", "origin_normalized", "origin_raw"],
                            )
                            or "Origin",
                            "color": [33, 150, 243, 200],
                        },
                        {
                            "position": [
                                float(selected_route["dest_lon"]),
                                float(selected_route["dest_lat"]),
                            ],
                            "label": _first_non_empty(
                                selected_route,
                                [
                                    "destination",
                                    "destination_city",
                                    "destination_normalized",
                                    "destination_raw",
                                ],
                            )
                            or "Destination",
                            "color": [244, 67, 54, 200],
                        },
                    ]
                    deck = pdk.Deck(
                        map_style="mapbox://styles/mapbox/light-v9",
                        initial_view_state=pdk.ViewState(
                            latitude=midpoint_lat,
                            longitude=midpoint_lon,
                            zoom=5,
                            pitch=30,
                        ),
                        layers=[
                            pdk.Layer(
                                "LineLayer",
                                data=line_data,
                                get_source_position="from",
                                get_target_position="to",
                                get_color=[33, 150, 243, 160],
                                get_width=5,
                            ),
                            pdk.Layer(
                                "ScatterplotLayer",
                                data=scatter_data,
                                get_position="position",
                                get_fill_color="color",
                                get_radius=40000,
                            ),
                            pdk.Layer(
                                "TextLayer",
                                data=scatter_data,
                                get_position="position",
                                get_text="label",
                                get_size=12,
                                size_units="meters",
                                size_scale=16,
                                get_alignment_baseline="top",
                            ),
                        ],
                    )
                    st.pydeck_chart(deck)
                    st.caption("Selected route visualised on the map.")
            else:
                st.info("No geocoded routes are available for the current filters yet.")
        else:
            st.info("Longitude/latitude columns are required to plot routes for quoting.")

        base_candidates: List[str] = [
            "cubic_m",
            "volume_m3",
            "volume_cbm",
            "volume",
            "cbm",
        ]
        for candidate in (filtered_mapping.volume, mapping.volume):
            if candidate and candidate not in base_candidates:
                base_candidates.append(candidate)

        default_origin = session_inputs.origin if session_inputs else ""
        default_destination = session_inputs.destination if session_inputs else ""
        default_volume = session_inputs.cubic_m if session_inputs else 30.0
        default_date = session_inputs.quote_date if session_inputs else date.today()
        default_modifiers = list(session_inputs.modifiers) if session_inputs else []
        if session_inputs is None:
            default_margin_percent: Optional[float] = DEFAULT_TARGET_MARGIN_PERCENT
        else:
            default_margin_percent = session_inputs.target_margin_percent
        default_country = st.session_state.get(_QUOTE_COUNTRY_STATE_KEY, COUNTRY_DEFAULT)

        if selected_route is not None:
            default_origin = _first_non_empty(
                selected_route,
                [
                    "origin",
                    "origin_normalized",
                    "origin_city",
                    "origin_raw",
                ],
            ) or default_origin
            default_destination = _first_non_empty(
                selected_route,
                [
                    "destination",
                    "destination_normalized",
                    "destination_city",
                    "destination_raw",
                ],
            ) or default_destination
            route_volume = _extract_route_volume(selected_route, base_candidates)
            if route_volume is not None:
                default_volume = route_volume
            route_date = _extract_route_date(selected_route)
            if route_date is not None:
                default_date = route_date
            route_country = _first_non_empty(
                selected_route, ["origin_country", "destination_country"]
            )
            if route_country:
                st.session_state[_QUOTE_COUNTRY_STATE_KEY] = route_country
                default_country = route_country

        modifier_options = [mod.id for mod in DEFAULT_MODIFIERS]
        modifier_labels: Dict[str, str] = {mod.id: mod.label for mod in DEFAULT_MODIFIERS}

        client_rows = conn.execute(
            """
            SELECT id, first_name, last_name, company_name, email, phone,
                   address_line1, address_line2, city, state, postcode, country, notes
            FROM clients
            ORDER BY
                CASE WHEN company_name IS NOT NULL AND TRIM(company_name) <> '' THEN 0 ELSE 1 END,
                LOWER(COALESCE(company_name, '')),
                LOWER(COALESCE(first_name, '')),
                LOWER(COALESCE(last_name, ''))
            """
        ).fetchall()
        client_option_values: List[Optional[int]] = [None] + [int(row[0]) for row in client_rows]
        client_label_map: Dict[int, str] = {
            int(row[0]): format_client_display(row[1], row[2], row[3])
            for row in client_rows
        }
        default_client_id = session_inputs.client_id if session_inputs else None
        default_client_details = session_inputs.client_details if session_inputs else None
        client_match_choice_state = st.session_state.get("quote_client_match_choice", -1)
        client_form_should_expand = bool(
            (default_client_id and default_client_id in client_option_values)
            or (
                default_client_details
                and hasattr(default_client_details, "has_any_data")
                and default_client_details.has_any_data()
            )
        )
        selected_client_id_form: Optional[int] = (
            default_client_id if default_client_id in client_option_values else None
        )
        entered_client_details_form: Optional[ClientDetails] = default_client_details
        match_choice_form = client_match_choice_state

        with st.form("quote_builder_form"):
            origin_value = st.text_input("Origin", value=default_origin)
            destination_value = st.text_input(
                "Destination", value=default_destination
            )
            country_value = st.text_input(
                "Country",
                value=default_country or COUNTRY_DEFAULT,
                key=_QUOTE_COUNTRY_STATE_KEY,
            )
            cubic_m_value = st.number_input(
                "Volume (m³)",
                min_value=1.0,
                value=float(default_volume or 1.0),
                step=1.0,
            )
            quote_date_value = st.date_input("Move date", value=default_date)
            selected_modifier_ids = st.multiselect(
                "Modifiers",
                options=modifier_options,
                default=[mid for mid in default_modifiers if mid in modifier_options],
                format_func=lambda mod_id: modifier_labels.get(mod_id, mod_id),
            )
            margin_cols = st.columns(2)
            apply_margin = margin_cols[0].checkbox(
                "Apply margin",
                value=default_margin_percent is not None,
                help="Include a target margin percentage on top of calculated costs.",
            )
            margin_percent_value = margin_cols[1].number_input(
                "Target margin %",
                min_value=0.0,
                max_value=100.0,
                value=float(
                    default_margin_percent
                    if default_margin_percent is not None
                    else DEFAULT_TARGET_MARGIN_PERCENT
                ),
                step=1.0,
                help=(
                    "Enter the desired margin percentage. The value is only used when 'Apply margin'"
                    " is enabled."
                ),
            )
            with st.expander(
                "Client details (optional)", expanded=client_form_should_expand
            ):
                existing_index = 0
                if selected_client_id_form in client_option_values:
                    existing_index = client_option_values.index(selected_client_id_form)
                selected_client_id_form = st.selectbox(
                    "Link to existing client",
                    options=client_option_values,
                    index=existing_index,
                    format_func=lambda cid: (
                        "No client linked"
                        if cid is None
                        else client_label_map.get(cid, f"Client #{cid}")
                    ),
                )
                st.caption(
                    "Enter details below to create a client record if no existing client applies."
                )
                company_input = st.text_input(
                    "Company name",
                    value=(
                        default_client_details.company_name
                        if default_client_details and default_client_details.company_name
                        else ""
                    ),
                )
                first_name_input = st.text_input(
                    "First name",
                    value=(
                        default_client_details.first_name
                        if default_client_details and default_client_details.first_name
                        else ""
                    ),
                )
                last_name_input = st.text_input(
                    "Last name",
                    value=(
                        default_client_details.last_name
                        if default_client_details and default_client_details.last_name
                        else ""
                    ),
                )
                email_input = st.text_input(
                    "Email",
                    value=(
                        default_client_details.email
                        if default_client_details and default_client_details.email
                        else ""
                    ),
                )
                phone_input = st.text_input(
                    "Phone",
                    value=(
                        default_client_details.phone
                        if default_client_details and default_client_details.phone
                        else ""
                    ),
                )
                address_line1_input = st.text_input(
                    "Address line 1",
                    value=(
                        default_client_details.address_line1
                        if default_client_details and default_client_details.address_line1
                        else ""
                    ),
                )
                address_line2_input = st.text_input(
                    "Address line 2",
                    value=(
                        default_client_details.address_line2
                        if default_client_details and default_client_details.address_line2
                        else ""
                    ),
                )
                city_input = st.text_input(
                    "City / Suburb",
                    value=(
                        default_client_details.city
                        if default_client_details and default_client_details.city
                        else ""
                    ),
                )
                state_input = st.text_input(
                    "State / Territory",
                    value=(
                        default_client_details.state
                        if default_client_details and default_client_details.state
                        else ""
                    ),
                )
                postcode_input = st.text_input(
                    "Postcode",
                    value=(
                        default_client_details.postcode
                        if default_client_details and default_client_details.postcode
                        else ""
                    ),
                )
                client_country_default = (
                    default_client_details.country
                    if default_client_details and default_client_details.country
                    else country_value
                    if country_value
                    else COUNTRY_DEFAULT
                )
                client_country_input = st.text_input(
                    "Client country",
                    value=client_country_default,
                )
                notes_input = st.text_area(
                    "Notes",
                    value=(
                        default_client_details.notes
                        if default_client_details and default_client_details.notes
                        else ""
                    ),
                    height=80,
                )
                entered_client_details_form = ClientDetails(
                    company_name=company_input,
                    first_name=first_name_input,
                    last_name=last_name_input,
                    email=email_input,
                    phone=phone_input,
                    address_line1=address_line1_input,
                    address_line2=address_line2_input,
                    city=city_input,
                    state=state_input,
                    postcode=postcode_input,
                    country=client_country_input,
                    notes=notes_input,
                )
                match_choice_form = -1
                if (
                    selected_client_id_form is None
                    and entered_client_details_form.has_any_data()
                ):
                    matches = find_client_matches(conn, entered_client_details_form)
                    if matches:
                        match_labels = {
                            match.id: f"{match.display_name} ({match.reason})"
                            for match in matches
                        }
                        warning_lines = "\n".join(
                            f"- {label}" for label in match_labels.values()
                        )
                        st.warning(
                            "Potential existing clients found:\n" + warning_lines
                        )
                        match_options = [-1] + list(match_labels.keys())
                        default_choice = (
                            client_match_choice_state
                            if client_match_choice_state in match_options
                            else -1
                        )
                        match_choice_form = st.selectbox(
                            "Would you like to link one of these clients?",
                            options=match_options,
                            index=match_options.index(default_choice),
                            format_func=lambda value: (
                                "Create new client"
                                if value == -1
                                else match_labels.get(value, f"Client #{value}")
                            ),
                            key="quote_client_match_choice",
                        )
                    else:
                        st.session_state.pop("quote_client_match_choice", None)
                else:
                    st.session_state.pop("quote_client_match_choice", None)
            submitted = st.form_submit_button("Calculate quote")

        stored_inputs = session_inputs

        if submitted:
            if not origin_value or not destination_value:
                st.error("Origin and destination are required to calculate a quote.")
            else:
                margin_to_apply = float(margin_percent_value) if apply_margin else None
                selected_client_id_final = selected_client_id_form
                client_details_to_store: Optional[ClientDetails]
                if (
                    entered_client_details_form
                    and entered_client_details_form.has_any_data()
                ):
                    client_details_to_store = entered_client_details_form
                else:
                    client_details_to_store = None

                submission_valid = True
                if selected_client_id_final is None and client_details_to_store is not None:
                    if match_choice_form not in (-1, None):
                        selected_client_id_final = int(match_choice_form)
                    elif not client_details_to_store.has_identity():
                        st.error(
                            "Provide a company name or both first and last names when creating a client."
                        )
                        submission_valid = False

                if submission_valid:
                    quote_inputs = QuoteInput(
                        origin=origin_value,
                        destination=destination_value,
                        cubic_m=float(cubic_m_value),
                        quote_date=quote_date_value,
                        modifiers=list(selected_modifier_ids),
                        target_margin_percent=margin_to_apply,
                        country=country_value or COUNTRY_DEFAULT,
                        client_id=selected_client_id_final,
                        client_details=client_details_to_store,
                    )
                    try:
                        result = calculate_quote(conn, quote_inputs)
                    except RuntimeError as exc:
                        st.error(str(exc))
                    except ValueError as exc:
                        st.error(str(exc))
                    else:
                        st.session_state["quote_inputs"] = quote_inputs
                        st.session_state["quote_result"] = result
                        st.session_state["quote_manual_override_enabled"] = False
                        st.session_state["quote_manual_override_amount"] = float(
                            result.final_quote
                        )
                        st.session_state["quote_pin_override"] = _initial_pin_state(result)
                        st.session_state.pop(_HAVERSINE_MODAL_STATE_KEY, None)
                        _set_query_params(view="Quote builder")
                        st.success("Quote calculated. Review the breakdown below.")
                        stored_inputs = quote_inputs
                        quote_result = result

        stored_inputs = st.session_state.get("quote_inputs")
        quote_result = st.session_state.get("quote_result")

        if quote_result and stored_inputs:
            st.markdown("#### Quote output")
            manual_enabled_key = "quote_manual_override_enabled"
            manual_amount_key = "quote_manual_override_amount"
            if manual_enabled_key not in st.session_state:
                st.session_state[manual_enabled_key] = (
                    quote_result.manual_quote is not None
                )
            if manual_amount_key not in st.session_state:
                st.session_state[manual_amount_key] = float(
                    quote_result.manual_quote
                    if quote_result.manual_quote is not None
                    else quote_result.final_quote
                )
            manual_override_enabled = bool(
                st.session_state.get(manual_enabled_key, False)
            )
            manual_override_amount = float(
                st.session_state.get(
                    manual_amount_key, quote_result.final_quote
                )
            )
            if manual_override_enabled:
                quote_result.manual_quote = manual_override_amount
            else:
                quote_result.manual_quote = None
            quote_result.summary_text = build_summary(stored_inputs, quote_result)
            st.session_state["quote_result"] = quote_result
            client_label: Optional[str] = None
            if stored_inputs.client_details and stored_inputs.client_details.display_name():
                client_label = stored_inputs.client_details.display_name()
            elif stored_inputs.client_id is not None:
                client_label = client_label_map.get(stored_inputs.client_id)
            if client_label:
                st.write(f"**Client:** {client_label}")
            st.write(
                f"**Route:** {quote_result.origin_resolved} → {quote_result.destination_resolved}"
            )
            st.write(
                f"**Distance:** {quote_result.distance_km:.1f} km ({quote_result.duration_hr:.1f} h)"
            )

            suggestion_cols = st.columns(2)

            def _render_address_feedback(
                col: "st.delta_generator.DeltaGenerator",
                label: str,
                candidates: Optional[List[str]],
                suggestions: Optional[List[str]],
                ambiguities: Optional[Dict[str, Sequence[str]]],
            ) -> None:
                clean_candidates = [c for c in candidates or [] if c]
                clean_suggestions = [s for s in suggestions or [] if s]
                clean_ambiguities = {
                    abbr: list(options)
                    for abbr, options in (ambiguities or {}).items()
                    if options
                }
                if not (
                    clean_candidates
                    or clean_suggestions
                    or clean_ambiguities
                ):
                    col.caption(f"No {label.lower()} corrections suggested.")
                    return

                col.markdown(f"**{label} corrections & suggestions**")
                if clean_candidates:
                    col.caption("Candidates considered during normalization:")
                    col.markdown(
                        "\n".join(f"- {candidate}" for candidate in clean_candidates)
                    )
                if clean_suggestions:
                    col.caption("Autocorrected place names from geocoding:")
                    col.markdown(
                        "\n".join(f"- {suggestion}" for suggestion in clean_suggestions)
                    )
                if clean_ambiguities:
                    col.caption("Ambiguous abbreviations detected:")
                    col.markdown(
                        "\n".join(
                            f"- **{abbr}** → {', '.join(options)}"
                            for abbr, options in clean_ambiguities.items()
                        )
                    )

            _render_address_feedback(
                suggestion_cols[0],
                "Origin",
                quote_result.origin_candidates,
                quote_result.origin_suggestions,
                quote_result.origin_ambiguities,
            )
            _render_address_feedback(
                suggestion_cols[1],
                "Destination",
                quote_result.destination_candidates,
                quote_result.destination_suggestions,
                quote_result.destination_ambiguities,
            )

            pin_state = _ensure_pin_state(quote_result)
            pin_related_notes: List[str] = []
            straight_line_detected = False
            for notes in (
                quote_result.origin_suggestions,
                quote_result.destination_suggestions,
            ):
                for note in notes or []:
                    if not note:
                        continue
                    lowered = note.lower()
                    if _PIN_NOTE.lower() in lowered or "straight-line" in lowered:
                        pin_related_notes.append(note)
                    if "straight-line" in lowered:
                        straight_line_detected = True

            if straight_line_detected and not st.session_state.get(
                _HAVERSINE_MODAL_STATE_KEY, False
            ):
                with st.modal(
                    "Routing fell back to a straight-line estimate",
                    key="quote_haversine_modal",
                ):
                    st.warning(
                        "OpenRouteService could not find a routable point within 350 m. "
                        "The quote currently relies on a straight-line distance estimate."
                    )
                    st.caption(
                        "Drop manual pins, click \"Snap pins to nearest road\", or edit the coordinates "
                        "below before recalculating to improve accuracy."
                    )
                    if st.button(
                        "Dismiss warning", key="quote_haversine_modal_dismiss"
                    ):
                        st.session_state[_HAVERSINE_MODAL_STATE_KEY] = True
                        _rerun_app()

            st.markdown("#### Manual pins for routing")
            if pin_related_notes and not pin_state.get("enabled", False):
                st.warning(
                    "Routing relied on snapping or a straight-line fallback. Drop pins or use "
                    '"Snap pins to nearest road" to improve accuracy before recalculating.'
                )
            else:
                st.caption(
                    "Drop a pin for each address when ORS cannot find a routable point within 350 m."
                )
            st.caption(
                "Click the maps or edit the latitude/longitude values to fine-tune the override pins."
            )

            control_cols = st.columns([3, 2])
            with control_cols[1]:
                snap_feedback = st.empty()
                snap_clicked = st.button(
                    "Snap pins to nearest road",
                    type="secondary",
                    key="quote_snap_to_nearest_road",
                    help=(
                        "Use OpenRouteService's nearest endpoint to move each pin onto the closest "
                        "routable road before recalculating."
                    ),
                )
            if snap_clicked:
                origin_lon_default, origin_lat_default = _pin_coordinates(
                    pin_state["origin"]
                )
                dest_lon_default, dest_lat_default = _pin_coordinates(
                    pin_state["destination"]
                )
                try:
                    snap_result = snap_coordinates_to_road(
                        (origin_lon_default, origin_lat_default),
                        (dest_lon_default, dest_lat_default),
                    )
                except RuntimeError as exc:
                    snap_feedback.error(f"Unable to snap pins: {exc}")
                else:
                    pin_state["origin"] = {
                        "lon": snap_result.origin[0],
                        "lat": snap_result.origin[1],
                    }
                    pin_state["destination"] = {
                        "lon": snap_result.destination[0],
                        "lat": snap_result.destination[1],
                    }
                    st.session_state[_pin_lon_key("quote_origin_pin_map")] = float(
                        snap_result.origin[0]
                    )
                    st.session_state[_pin_lat_key("quote_origin_pin_map")] = float(
                        snap_result.origin[1]
                    )
                    st.session_state[_pin_lon_key("quote_destination_pin_map")] = float(
                        snap_result.destination[0]
                    )
                    st.session_state[_pin_lat_key("quote_destination_pin_map")] = float(
                        snap_result.destination[1]
                    )
                    if snap_result.changed:
                        snap_feedback.success(
                            "Pins snapped to the nearest routable road."
                        )
                    else:
                        snap_feedback.info(
                            "Pins already align with the nearest routable road."
                        )

            pin_cols = st.columns(2)
            with pin_cols[0]:
                origin_lon, origin_lat = _render_pin_picker(
                    "Origin", map_key="quote_origin_pin_map", entry=pin_state["origin"]
                )
                st.caption(f"Origin pin: {origin_lat:.5f}, {origin_lon:.5f}")
            with pin_cols[1]:
                dest_lon, dest_lat = _render_pin_picker(
                    "Destination",
                    map_key="quote_destination_pin_map",
                    entry=pin_state["destination"],
                )
                st.caption(f"Destination pin: {dest_lat:.5f}, {dest_lon:.5f}")

            pin_state["origin"] = {"lon": origin_lon, "lat": origin_lat}
            pin_state["destination"] = {"lon": dest_lon, "lat": dest_lat}
            use_manual_pins = st.checkbox(
                "Use these pins for the next calculation",
                value=pin_state.get("enabled", False),
                key="quote_use_pin_overrides",
                help="Enable to re-run the quote using the pins above.",
            )
            pin_state["enabled"] = use_manual_pins
            st.session_state["quote_pin_override"] = pin_state

            if st.button(
                "Recalculate with manual pins",
                type="secondary",
                disabled=not use_manual_pins,
            ):
                manual_inputs = QuoteInput(
                    origin=stored_inputs.origin,
                    destination=stored_inputs.destination,
                    cubic_m=stored_inputs.cubic_m,
                    quote_date=stored_inputs.quote_date,
                    modifiers=list(stored_inputs.modifiers),
                    target_margin_percent=stored_inputs.target_margin_percent,
                    country=stored_inputs.country,
                    origin_coordinates=(origin_lon, origin_lat),
                    destination_coordinates=(dest_lon, dest_lat),
                )
                try:
                    manual_result = calculate_quote(conn, manual_inputs)
                except RuntimeError as exc:
                    st.error(str(exc))
                except ValueError as exc:
                    st.error(str(exc))
                else:
                    st.session_state["quote_inputs"] = manual_inputs
                    st.session_state["quote_result"] = manual_result
                    st.session_state["quote_manual_override_enabled"] = False
                    st.session_state["quote_manual_override_amount"] = float(
                        manual_result.final_quote
                    )
                    pin_override_state = _initial_pin_state(manual_result)
                    pin_override_state["enabled"] = True
                    st.session_state["quote_pin_override"] = pin_override_state
                    st.session_state.pop(_HAVERSINE_MODAL_STATE_KEY, None)
                    st.success("Quote recalculated using manual pins.")
                    _set_query_params(view="Quote builder")
                    _rerun_app()

            metric_cols = st.columns(4)
            metric_cols[0].metric(
                "Final quote", format_currency(quote_result.final_quote)
            )
            metric_cols[1].metric(
                "Total before margin",
                format_currency(quote_result.total_before_margin),
            )
            metric_cols[2].metric(
                "Base subtotal", format_currency(quote_result.base_subtotal)
            )
            metric_cols[3].metric(
                "Distance (km)",
                f"{quote_result.distance_km:.1f}",
                f"{quote_result.duration_hr:.1f} h",
            )
            st.markdown(
                f"**Seasonal adjustment:** {quote_result.seasonal_label} ×{quote_result.seasonal_multiplier:.2f}"
            )
            if quote_result.margin_percent is not None:
                st.markdown(
                    f"**Margin:** {quote_result.margin_percent:.1f}% applied."
                )
            else:
                st.markdown("**Margin:** Not applied.")

            with st.expander("Base calculation details"):
                base_rows = [
                    {
                        "Component": "Base callout",
                        "Amount": format_currency(
                            quote_result.base_components.get("base_callout", 0.0)
                        ),
                    },
                    {
                        "Component": "Handling cost",
                        "Amount": format_currency(
                            quote_result.base_components.get("handling_cost", 0.0)
                        ),
                    },
                    {
                        "Component": "Linehaul cost",
                        "Amount": format_currency(
                            quote_result.base_components.get("linehaul_cost", 0.0)
                        ),
                    },
                    {
                        "Component": "Effective volume (m³)",
                        "Amount": f"{quote_result.base_components.get('effective_m3', stored_inputs.cubic_m):.1f}",
                    },
                    {
                        "Component": "Load factor",
                        "Amount": f"{quote_result.base_components.get('load_factor', 1.0):.2f}",
                    },
                ]
                st.table(pd.DataFrame(base_rows))

            with st.expander("Modifiers applied"):
                if quote_result.modifier_details:
                    modifier_rows = [
                        {
                            "Modifier": item["label"],
                            "Calculation": (
                                format_currency(item["value"])
                                if item["calc_type"] == "flat"
                                else f"{item['value'] * 100:.0f}% of base"
                            ),
                            "Amount": format_currency(item["amount"]),
                        }
                        for item in quote_result.modifier_details
                    ]
                    st.table(pd.DataFrame(modifier_rows))
                else:
                    st.write("No modifiers applied.")

            with st.expander("Copyable summary"):
                st.code(quote_result.summary_text)

            st.markdown("#### Submit quote")
            st.caption(
                "Optionally override the calculated quote amount before saving."
            )
            manual_override_enabled = st.checkbox(
                "Apply manual quote override",
                help=(
                    "Enable to store a different quote amount alongside the calculated value."
                ),
                key=manual_enabled_key,
            )
            manual_override_amount = st.number_input(
                "Manual quote amount",
                min_value=0.0,
                step=50.0,
                format="%.2f",
                key=manual_amount_key,
                disabled=not manual_override_enabled,
                help=(
                    "Enter the agreed quote to store in addition to the calculated amount."
                ),
            )
            action_cols = st.columns(2)
            if action_cols[0].button("Submit quote", type="primary"):
                manual_to_store: Optional[float]
                if manual_override_enabled:
                    manual_to_store = float(manual_override_amount)
                    if not math.isfinite(manual_to_store) or manual_to_store <= 0:
                        st.error("Manual quote must be a positive number.")
                        manual_to_store = None
                    else:
                        quote_result.manual_quote = manual_to_store
                else:
                    manual_to_store = None
                    quote_result.manual_quote = None
                quote_result.summary_text = build_summary(stored_inputs, quote_result)
                st.session_state["quote_result"] = quote_result
                if manual_override_enabled and manual_to_store is None:
                    pass
                else:
                    try:
                        rowid = persist_quote(
                            conn,
                            stored_inputs,
                            quote_result,
                            manual_quote=manual_to_store,
                        )
                    except Exception as exc:  # pragma: no cover - UI feedback path
                        st.error(f"Failed to persist quote: {exc}")
                    else:
                        st.session_state["quote_saved_rowid"] = rowid
                        _set_query_params(view="Quote builder")
                        _rerun_app()
            if action_cols[1].button("Reset quote builder"):
                st.session_state.pop("quote_result", None)
                st.session_state.pop("quote_inputs", None)
                st.session_state.pop("quote_manual_override_enabled", None)
                st.session_state.pop("quote_manual_override_amount", None)
                st.session_state.pop("quote_pin_override", None)
                st.session_state.pop(_HAVERSINE_MODAL_STATE_KEY, None)
                _set_query_params(view="Quote builder")
                _rerun_app()

    with tab_map["Optimizer"]:
        st.markdown("### Margin optimizer")
        st.caption(
            "Generate corridor-level price uplift suggestions using the filtered job set."
        )

        optimizer_state: Dict[str, Any] = st.session_state.setdefault(
            "optimizer_state", {}
        )

        if not can_run_optimizer(filtered_df):
            st.info(
                "Optimizer requires price and cost per m³ columns. Import jobs with "
                "$ / m³ and cost data to enable recommendations."
            )
        else:
            defaults = optimizer_state.get(
                "defaults",
                {
                    "target_margin": 120.0,
                    "max_uplift": 25.0,
                    "min_job_count": 3,
                },
            )
            with st.form("optimizer_form"):
                target_margin = st.number_input(
                    "Target margin per m³",
                    min_value=0.0,
                    value=float(defaults.get("target_margin", 120.0)),
                    step=5.0,
                    help="Desired margin buffer applied to each corridor's historical median.",
                )
                max_uplift_pct = st.slider(
                    "Cap uplift %",
                    min_value=0.0,
                    max_value=100.0,
                    value=float(defaults.get("max_uplift", 25.0)),
                    help="Limit how far the optimizer can move prices above the historical median.",
                )
                min_job_count = st.slider(
                    "Minimum jobs per corridor",
                    min_value=1,
                    max_value=10,
                    value=int(defaults.get("min_job_count", 3)),
                    help="Require a minimum number of jobs before trusting a recommendation.",
                )
                submitted = st.form_submit_button(
                    "Run optimizer", help="Recalculate uplifts for the current filters."
                )

            if submitted:
                params = OptimizerParameters(
                    target_margin_per_m3=target_margin,
                    max_uplift_pct=max_uplift_pct,
                    min_job_count=min_job_count,
                )
                run = run_margin_optimizer(filtered_df, params)
                optimizer_state["last_run"] = run
                optimizer_state["defaults"] = {
                    "target_margin": target_margin,
                    "max_uplift": max_uplift_pct,
                    "min_job_count": min_job_count,
                }
                st.session_state["optimizer_state"] = optimizer_state
                if run.recommendations:
                    st.success("Optimizer complete — review the suggested uplifts below.")
                else:
                    st.warning(
                        "Optimizer finished but no corridors met the criteria. Try lowering the minimum job count."
                    )

            last_run: Optional[OptimizerRun] = optimizer_state.get("last_run")
            if last_run:
                run_time = last_run.executed_at.strftime("%Y-%m-%d %H:%M UTC")
                st.caption(
                    f"Last run: {run_time} · Target margin ${last_run.parameters.target_margin_per_m3:,.0f}/m³ · "
                    f"Max uplift {last_run.parameters.max_uplift_pct:.0f}%"
                )
                recommendations_df = recommendations_to_frame(last_run.recommendations)
                if recommendations_df.empty:
                    st.info(
                        "No eligible corridors were found — adjust parameters or widen the dashboard filters."
                    )
                else:
                    metric_cols = st.columns(3)
                    metric_cols[0].metric(
                        "Corridors analysed", len(recommendations_df)
                    )
                    metric_cols[1].metric(
                        "Median uplift $/m³",
                        f"${recommendations_df['Uplift $/m³'].median():,.2f}",
                    )
                    metric_cols[2].metric(
                        "Highest uplift %",
                        f"{recommendations_df['Uplift %'].max():.1f}%",
                    )

                    chart = px.bar(
                        recommendations_df,
                        x="Corridor",
                        y="Uplift $/m³",
                        hover_data=["Recommended $/m³", "Uplift %", "Notes"],
                        title="Recommended uplift by corridor",
                    )
                    chart.update_layout(margin={"l": 0, "r": 0, "t": 40, "b": 0})
                    st.plotly_chart(chart, use_container_width=True)

                    st.dataframe(recommendations_df, use_container_width=True)

                    csv_data = recommendations_df.to_csv(index=False)
                    st.download_button(
                        "Download optimizer report",
                        csv_data,
                        file_name="optimizer_recommendations.csv",
                        mime="text/csv",
                    )

        st.info(
            "Optimizer works on the same filters applied across the dashboard, making it safe for non-technical teams to explore 'what if' pricing scenarios."
        )

    st.subheader("Filtered jobs")
    display_columns = [
        col
        for col in [
            "job_date",
            "corridor_display",
            "client_display",
            "price_per_m3",
        ]
        if col in filtered_df.columns
    ]
    remaining_columns = [
        col for col in filtered_df.columns if col not in display_columns
    ]
    st.dataframe(filtered_df[display_columns + remaining_columns])

    csv_buffer = io.StringIO()
    filtered_df.to_csv(csv_buffer, index=False)
    st.download_button(
        "Export filtered rows",
        csv_buffer.getvalue(),
        file_name="price_distribution_filtered.csv",
        mime="text/csv",
    )<|MERGE_RESOLUTION|>--- conflicted
+++ resolved
@@ -627,19 +627,16 @@
 ) -> None:
     st.markdown("### Live network overview")
 
-<<<<<<< HEAD
     show_live_overlay: bool = True
     toggle_help = (
         "Toggle the live overlay of active routes and truck telemetry without hiding the "
         "base map."
-=======
     view_mode = st.radio(
         "Map view",
         ("Overlay", "Heatmap"),
         horizontal=True,
         key=f"{toggle_key}_view_mode",
         help="Switch between the layered network overlay and an aggregated density heatmap.",
->>>>>>> a7974dfb
     )
     if hasattr(st, "toggle"):
         show_live_overlay = st.toggle(
