--- conflicted
+++ resolved
@@ -58,9 +58,7 @@
     summarise_profitability,
     update_break_even,
 )
-<<<<<<< HEAD
 from dashboard.components.optimizer import render_optimizer
-=======
 from dashboard.components.summary import render_summary
 from analytics.optimizer import (
     OptimizerParameters,
@@ -69,7 +67,6 @@
     recommendations_to_frame,
     run_margin_optimizer,
 )
->>>>>>> 2bd220ef
 from analytics.live_data import (
     TRUCK_STATUS_COLOURS,
     build_live_heatmap_source,
