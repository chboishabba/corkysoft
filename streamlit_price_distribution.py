--- conflicted
+++ resolved
@@ -111,7 +111,6 @@
     "#FF97FF",
     "#FECB52",
 ]
-<<<<<<< HEAD
 
 _LIVE_NETWORK_TAB_LABEL = "Live network overview"
 
@@ -137,8 +136,6 @@
         return tuple(int(float(component.strip())) for component in components)
 
     raise ValueError(f"Unsupported colour format: {value}")
-=======
->>>>>>> 0e194f3f
 _QUOTE_COUNTRY_STATE_KEY = "quote_builder_country"
 def _initial_pin_state(result: QuoteResult) -> Dict[str, Any]:
     return {
