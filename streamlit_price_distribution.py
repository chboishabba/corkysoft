"""Streamlit dashboard for the price distribution analysis."""
from __future__ import annotations

import io
import json
import math
from datetime import date
from typing import Any, Dict, List, Optional, Sequence, Tuple

import pandas as pd
import plotly.express as px
import plotly.graph_objects as go
import pydeck as pdk
import streamlit as st

<<<<<<< HEAD
=======
try:
    import folium
    from streamlit_folium import st_folium
except ModuleNotFoundError:  # pragma: no cover - optional dependency for pin UI
    folium = None  # type: ignore[assignment]
    st_folium = None  # type: ignore[assignment]

from dashboard.state import (
    _ensure_pin_state,
    _first_non_empty,
    _get_query_params,
    _initial_pin_state,
    _rerun_app,
    _set_query_params,
)
>>>>>>> a0f9c13f
from analytics.db import connection_scope, ensure_dashboard_tables
from analytics.price_distribution import (
    DistributionSummary,
    ProfitabilitySummary,
    PROFITABILITY_COLOURS,
    ColumnMapping,
    compute_profitability_line_width,
    compute_tapered_route_polygon,
    available_heatmap_weightings,
    build_isochrone_polygons,
    filter_routes_by_country,
    build_heatmap_source,
    create_histogram,
    create_metro_profitability_figure,
    create_m3_margin_figure,
    create_m3_vs_km_figure,
    ensure_break_even_parameter,
    enrich_missing_route_coordinates,
    import_historical_jobs_from_dataframe,
    load_historical_jobs,
    load_quotes,
    load_live_jobs,
    prepare_metric_route_map_data,
    prepare_route_map_data,
    prepare_profitability_map_data,
    prepare_profitability_route_data,
    summarise_distribution,
    summarise_profitability,
    update_break_even,
)
from dashboard.components.summary import render_summary
from analytics.optimizer import (
    OptimizerParameters,
    OptimizerRun,
    can_run_optimizer,
    recommendations_to_frame,
    run_margin_optimizer,
)
from analytics.live_data import (
    TRUCK_STATUS_COLOURS,
    build_live_heatmap_source,
    load_active_routes,
    load_truck_positions,
)
<<<<<<< HEAD
from corkysoft.repo import ensure_schema as ensure_quote_schema
=======
from dashboard.components.maps import (
    _hex_to_rgb,
    build_route_map,
    render_network_map,
)
from corkysoft.pricing import DEFAULT_MODIFIERS
from corkysoft.quote_service import (
    COUNTRY_DEFAULT,
    QuoteInput,
    QuoteResult,
    build_summary,
    calculate_quote,
    format_currency,
)
from corkysoft.repo import (
    ClientDetails,
    ensure_schema as ensure_quote_schema,
    find_client_matches,
    format_client_display,
    persist_quote,
)
from corkysoft.routing import snap_coordinates_to_road
>>>>>>> a0f9c13f
from corkysoft.schema import ensure_schema as ensure_core_schema
from dashboard.components.quote_builder import render_quote_builder


_ISOCHRONE_PALETTE = [
    "#636EFA",
    "#EF553B",
    "#00CC96",
    "#AB63FA",
    "#FFA15A",
    "#19D3F3",
    "#FF6692",
    "#B6E880",
    "#FF97FF",
    "#FECB52",
]
_QUOTE_COUNTRY_STATE_KEY = "quote_builder_country"
<<<<<<< HEAD
=======
def _initial_pin_state(result: QuoteResult) -> Dict[str, Any]:
    return {
        "origin": {
            "lon": float(result.origin_lon),
            "lat": float(result.origin_lat),
        },
        "destination": {
            "lon": float(result.dest_lon),
            "lat": float(result.dest_lat),
        },
        "enabled": False,
    }


def _ensure_pin_state(result: QuoteResult) -> Dict[str, Any]:
    state: Dict[str, Any] = st.session_state.get("quote_pin_override", {})
    if not state or "origin" not in state or "destination" not in state:
        state = _initial_pin_state(result)
    else:
        state.setdefault("enabled", False)
        # When result coordinates change, refresh defaults so pins move with them
        origin_state = state.get("origin") or {}
        dest_state = state.get("destination") or {}
        if not origin_state:
            origin_state = {}
        if not dest_state:
            dest_state = {}
        origin_state.setdefault("lon", float(result.origin_lon))
        origin_state.setdefault("lat", float(result.origin_lat))
        dest_state.setdefault("lon", float(result.dest_lon))
        dest_state.setdefault("lat", float(result.dest_lat))
        state["origin"] = origin_state
        state["destination"] = dest_state
    st.session_state["quote_pin_override"] = state
    return state
>>>>>>> a0f9c13f


def _geojson_to_path(value: Any) -> Optional[List[List[float]]]:
    if not isinstance(value, str) or not value.strip():
        return None
    try:
        coords = extract_route_path(value)
    except Exception:
        return None
    return [[float(lon), float(lat)] for lat, lon in coords]


<<<<<<< HEAD
=======
def _pin_coordinates(entry: Dict[str, Any]) -> tuple[float, float]:
    lon = entry.get("lon")
    lat = entry.get("lat")
    if lon is None or lat is None:
        return (_AUS_LAT_LON[1], _AUS_LAT_LON[0])
    return (float(lon), float(lat))


def _pin_lon_key(map_key: str) -> str:
    return f"{map_key}_lon_input"


def _pin_lat_key(map_key: str) -> str:
    return f"{map_key}_lat_input"


def _render_pin_picker(
    label: str,
    *,
    map_key: str,
    entry: Dict[str, Any],
) -> tuple[float, float]:
    lon, lat = _pin_coordinates(entry)
    lon_key = _pin_lon_key(map_key)
    lat_key = _pin_lat_key(map_key)

    if lon_key not in st.session_state:
        st.session_state[lon_key] = float(lon)
    if lat_key not in st.session_state:
        st.session_state[lat_key] = float(lat)

    current_lon = float(st.session_state.get(lon_key, lon))
    current_lat = float(st.session_state.get(lat_key, lat))

    map_available = folium is not None and st_folium is not None
    if map_available:
        zoom = 12 if entry.get("lon") is not None and entry.get("lat") is not None else 4
        map_obj = folium.Map(location=[current_lat, current_lon], zoom_start=zoom)
        folium.Marker(
            [current_lat, current_lon],
            tooltip=f"{label} pin",
            icon=folium.Icon(color="blue" if label == "Origin" else "red"),
        ).add_to(map_obj)
        click_result = st_folium(map_obj, height=320, key=map_key, returned_objects=[])

        if isinstance(click_result, dict):
            last_clicked = click_result.get("last_clicked") or {}
            if "lat" in last_clicked and "lng" in last_clicked:
                current_lat = float(last_clicked["lat"])
                current_lon = float(last_clicked["lng"])
                st.session_state[lat_key] = current_lat
                st.session_state[lon_key] = current_lon
    else:
        st.warning(
            "Install 'folium' and 'streamlit-folium' for interactive pin dropping. The latitude/longitude inputs below remain available for manual edits."
        )

    lat_input = st.number_input(
        f"{label} latitude",
        format="%.6f",
        key=lat_key,
    )
    lon_input = st.number_input(
        f"{label} longitude",
        format="%.6f",
        key=lon_key,
    )

    current_lat = float(lat_input)
    current_lon = float(lon_input)

    entry["lon"] = current_lon
    entry["lat"] = current_lat
    st.session_state["quote_pin_override"] = st.session_state.get("quote_pin_override", {})
    return current_lon, current_lat
>>>>>>> a0f9c13f

# -----------------------------------------------------------------------------
# Compatibility shim for metro-distance filtering across branches/modules
# -----------------------------------------------------------------------------
# Prefer the newer `filter_jobs_by_distance(df, metro_only=True/False, max_distance_km=...)`.
# If unavailable, fall back to `filter_metro_jobs(df, max_distance_km=...)`.
try:
    from inspect import signature

    from analytics.price_distribution import (  # type: ignore
        filter_jobs_by_distance as _filter_jobs_by_distance,
    )

    try:
        _FILTER_DISTANCE_PARAM = next(
            param
            for param in ("max_distance_km", "threshold_km")
            if param in signature(_filter_jobs_by_distance).parameters
        )
    except (StopIteration, ValueError, TypeError):
        _FILTER_DISTANCE_PARAM = None

    def _filter_by_distance(
        df: pd.DataFrame,
        *,
        metro_only: bool = False,
        max_distance_km: float = 100.0,
    ) -> pd.DataFrame:
        kwargs = {"metro_only": metro_only}
        if _FILTER_DISTANCE_PARAM is not None:
            kwargs[_FILTER_DISTANCE_PARAM] = max_distance_km
        return _filter_jobs_by_distance(df, **kwargs)

except Exception:
    try:
        from analytics.price_distribution import (  # type: ignore
            filter_metro_jobs as _filter_metro_jobs,
        )

        def _filter_by_distance(
            df: pd.DataFrame,
            *,
            metro_only: bool = False,
            max_distance_km: float = 100.0,
        ) -> pd.DataFrame:
            return _filter_metro_jobs(df, max_distance_km=max_distance_km) if metro_only else df

    except Exception:
        # Graceful no-op fallback if neither helper exists; show all rows.
        def _filter_by_distance(
            df: pd.DataFrame,
            *,
            metro_only: bool = False,
            max_distance_km: float = 100.0,
        ) -> pd.DataFrame:
            return df


st.set_page_config(
    page_title="Price distribution by corridor",
    layout="wide",
)

st.title("Price distribution (Airbnb-style)")
st.caption(
    "Visualise $ per m³ by corridor and client, with break-even bands to spot loss-leaders."
)

tabs_placeholder = st.container()


def _blank_column_mapping() -> ColumnMapping:
    return ColumnMapping(
        date=None,
        client=None,
        price=None,
        revenue=None,
        volume=None,
        origin=None,
        destination=None,
        corridor=None,
        distance=None,
        final_cost=None,
    )


def render_summary(
    summary: DistributionSummary,
    break_even: float,
    profitability_summary: ProfitabilitySummary,
    *,
    metro_summary: Optional[DistributionSummary] = None,
    metro_profitability: Optional[ProfitabilitySummary] = None,
    metro_distance_km: float = 100.0,
) -> None:
    col1, col2, col3, col4, col5 = st.columns(5)
    col1.metric("Jobs in filter", summary.job_count)
    valid_label = f"Valid $/m³ ({summary.priced_job_count})"
    col2.metric(
        valid_label,
        f"{summary.median:,.2f}" if summary.priced_job_count else "n/a",
    )
    col3.metric(
        "25th percentile",
        f"{summary.percentile_25:,.2f}" if summary.priced_job_count else "n/a",
    )
    col4.metric(
        "75th percentile",
        f"{summary.percentile_75:,.2f}" if summary.priced_job_count else "n/a",
    )
    below_pct = summary.below_break_even_ratio * 100 if summary.priced_job_count else 0.0
    col5.metric(
        "% below break-even",
        f"{below_pct:.1f}%",
        help=f"Break-even: ${break_even:,.2f} per m³",
    )

    def _format_value(
        value: Optional[float], *, currency: bool = False, percentage: bool = False
    ) -> str:
        if value is None:
            return "n/a"
        if isinstance(value, float) and (math.isnan(value) or math.isinf(value)):
            return "n/a"
        if currency:
            return f"${value:,.2f}"
        if percentage:
            return f"{value * 100:.1f}%"
        return f"{value:,.2f}"

    stats_cols = st.columns(4)
    stats = [
        ("Mean $/m³", summary.mean, True, False),
        ("Std dev $/m³", summary.std_dev, True, False),
        ("Kurtosis", summary.kurtosis, False, False),
        ("Skewness", summary.skewness, False, False),
    ]
    for column, (label, value, as_currency, as_percentage) in zip(stats_cols, stats):
        column.metric(
            label,
            _format_value(value, currency=as_currency, percentage=as_percentage),
        )

    profitability_cols = st.columns(4)
    profitability_metrics = [
        ("Median $/km", profitability_summary.revenue_per_km_median, True, False),
        ("Average $/km", profitability_summary.revenue_per_km_mean, True, False),
        (
            "Median margin $/m³",
            profitability_summary.margin_per_m3_median,
            True,
            False,
        ),
        (
            "Median margin %",
            profitability_summary.margin_per_m3_pct_median,
            False,
            True,
        ),
    ]
    for column, (label, value, as_currency, as_percentage) in zip(
        profitability_cols, profitability_metrics
    ):
        column.metric(
            label,
            _format_value(value, currency=as_currency, percentage=as_percentage),
        )

    if metro_summary and metro_profitability:
        st.markdown(
            f"**Metro subset (≤{metro_distance_km:,.0f} km)**"
        )
        share = 0.0
        if summary.job_count:
            share = metro_summary.job_count / summary.job_count
        st.caption(
            f"{metro_summary.job_count} jobs in metro scope "
            f"({share:.1%} of filtered jobs)."
        )

        metro_metrics = [
            ("Median $/km", "revenue_per_km_median", True, False),
            ("Average $/km", "revenue_per_km_mean", True, False),
            ("Median margin $/m³", "margin_per_m3_median", True, False),
            ("Median margin %", "margin_per_m3_pct_median", False, True),
        ]
        metro_cols = st.columns(len(metro_metrics))
        for column, (label, attr, as_currency, as_percentage) in zip(
            metro_cols, metro_metrics
        ):
            metro_value = getattr(metro_profitability, attr)
            overall_value = getattr(profitability_summary, attr)
            delta = None
            if (
                metro_value is not None
                and overall_value is not None
                and not any(
                    isinstance(val, float)
                    and (math.isnan(val) or math.isinf(val))
                    for val in (metro_value, overall_value)
                )
            ):
                diff = metro_value - overall_value
                if as_currency:
                    delta = f"{diff:+,.2f}"
                elif as_percentage:
                    delta = f"{diff * 100:+.1f}%"
                else:
                    delta = f"{diff:+.2f}"
            column.metric(
                label,
                _format_value(
                    metro_value, currency=as_currency, percentage=as_percentage
                ),
                delta=delta,
            )

def build_route_map(
    df: pd.DataFrame,
    colour_label: str,
    *,
    show_routes: bool,
    show_points: bool,
    colour_mode: str = "categorical",
    colour_scale: Optional[Sequence[str]] = None,
    colorbar_tickformat: Optional[str] = None,
    use_route_geometry: bool = True,
) -> go.Figure:
    """Construct a Plotly Mapbox figure showing coloured routes and points."""

    def _row_route_points(row: pd.Series) -> List[Tuple[float, float]]:
        """Return the ordered ``(lat, lon)`` points for ``row`` when available."""

        if not use_route_geometry:
            return []

        geojson_value = row.get("route_geojson")
        if isinstance(geojson_value, (bytes, bytearray, memoryview)):
            try:
                geojson_value = geojson_value.decode("utf-8")
            except Exception:
                geojson_value = None
        if isinstance(geojson_value, dict):
            try:
                geojson_value = json.dumps(geojson_value)
            except (TypeError, ValueError):
                geojson_value = None
        if isinstance(geojson_value, str):
            geojson_str = geojson_value.strip()
            if geojson_str:
                try:
                    return extract_route_path(geojson_str)
                except Exception:
                    pass

        path_value = row.get("route_path")
        if isinstance(path_value, str):
            raw = path_value.strip()
            if not raw:
                return []
            try:
                parsed = json.loads(raw)
            except json.JSONDecodeError:
                parsed = None
            else:
                path_value = parsed

        if isinstance(path_value, dict):
            try:
                return extract_route_path(json.dumps(path_value))
            except Exception:
                return []

        if isinstance(path_value, (list, tuple)):
            coords: List[Tuple[float, float]] = []
            for point in path_value:
                lon: Optional[float]
                lat: Optional[float]
                if isinstance(point, dict):
                    lon = point.get("lon") or point.get("lng") or point.get("longitude")
                    lat = point.get("lat") or point.get("latitude")
                elif isinstance(point, (list, tuple)) and len(point) >= 2:
                    lon, lat = point[0], point[1]
                else:
                    continue

                try:
                    coords.append((float(lat), float(lon)))
                except (TypeError, ValueError):
                    continue

            if coords:
                return coords

        return []

    def _build_colour_map(values: Sequence[object]) -> Dict[object, str]:
        palette = px.colors.qualitative.Bold or [
            "#636EFA",
            "#EF553B",
            "#00CC96",
            "#AB63FA",
        ]
        if not palette:
            palette = ["#636EFA"]
        if values:
            if len(values) > len(palette):
                repeats = (len(values) // len(palette)) + 1
                palette = (palette * repeats)[: len(values)]
            return {
                value: palette[idx % len(palette)]
                for idx, value in enumerate(values)
            }
        return {}

    def _coerce_float(value: Any) -> Optional[float]:
        try:
            return float(value)
        except (TypeError, ValueError):
            return None

    def _normalise_text(value: Any) -> Optional[str]:
        if value is None:
            return None
        try:
            if pd.isna(value):
                return None
        except Exception:
            pass
        if isinstance(value, float) and math.isnan(value):
            return None
        return str(value)

    def _route_context(row: pd.Series, *, display_value: Any = None) -> Dict[str, str]:
        origin_label = (
            row.get("origin_city")
            or row.get("origin")
            or row.get("origin_raw")
            or "Origin"
        )
        destination_label = (
            row.get("destination_city")
            or row.get("destination")
            or row.get("destination_raw")
            or "Destination"
        )

        display_text = _normalise_text(display_value)
        if display_text is None:
            display_text = _normalise_text(row.get("map_colour_display"))
        if display_text is None:
            display_text = _normalise_text(row.get("map_colour_value"))

        job_id_text = _normalise_text(row.get("id")) or "n/a"

        origin_label = str(origin_label)
        destination_label = str(destination_label)
        route_title = f"Route: {origin_label} → {destination_label}"

        tooltip_parts = [route_title]
        if display_text:
            tooltip_parts.append(f"{colour_label}: {display_text}")
        tooltip_parts.append(f"Job ID: {job_id_text}")

        return {
            "origin_label": origin_label,
            "destination_label": destination_label,
            "route_title": route_title,
            "base_text": "<br>".join(tooltip_parts),
        }

    figure = go.Figure()
    plot_df = df.copy()
    colour_values = list(dict.fromkeys(plot_df["map_colour_value"].tolist()))
    colour_map = _build_colour_map(colour_values)

    def _route_heading(row: pd.Series) -> tuple[str, str]:
        origin_label = (
            row.get("origin_city")
            or row.get("origin")
            or row.get("origin_raw")
            or "Origin"
        )
        destination_label = (
            row.get("destination_city")
            or row.get("destination")
            or row.get("destination_raw")
            or "Destination"
        )
        return str(origin_label), str(destination_label)

    def _route_hover_text(row: pd.Series, display_value: object) -> tuple[str, str, str, str]:
        origin_label, destination_label = _route_heading(row)
        route_label = f"Route: {origin_label} → {destination_label}"
        job_id = row.get("id", "n/a")
        header = f"{colour_label}: {display_value}"
        base_text = f"{header}<br>{route_label}<br>Job ID: {job_id}"
        return origin_label, destination_label, route_label, base_text

    if colour_mode == "categorical":
        if show_routes:
            for value in colour_values:
                category_df = plot_df[plot_df["map_colour_value"] == value]
                if category_df.empty:
                    continue
                display_value = (
                    category_df.get("map_colour_display", pd.Series([value])).iloc[0]
                )
                lat_values: list[float | None] = []
                lon_values: list[float | None] = []
                text_values: list[str | None] = []
                for _, row in category_df.iterrows():
                    _, _, _, base_text = _route_hover_text(row, display_value)
                    route_points = _row_route_points(row)
                    context = _route_context(row, display_value=display_value)
                    base_text = context["base_text"]
                    if route_points:
                        for lat, lon in route_points:
                            lat_values.append(lat)
                            lon_values.append(lon)
                            text_values.append(base_text)
                        lat_values.append(None)
                        lon_values.append(None)
                        text_values.append(None)
                        continue

                    origin_lat = _coerce_float(row.get("origin_lat"))
                    origin_lon = _coerce_float(row.get("origin_lon"))
                    dest_lat = _coerce_float(row.get("dest_lat"))
                    dest_lon = _coerce_float(row.get("dest_lon"))
                    if (
                        origin_lat is not None
                        and origin_lon is not None
                        and dest_lat is not None
                        and dest_lon is not None
                    ):
                        lat_values.extend([origin_lat, dest_lat, None])
                        lon_values.extend([origin_lon, dest_lon, None])
                        text_values.extend([base_text, base_text, None])

                if lat_values and lon_values:
                    colour = colour_map.get(value, "#636EFA")
                    figure.add_trace(
                        go.Scattermapbox(
                            lat=lat_values,
                            lon=lon_values,
                            mode="lines",
                            line={"width": 2, "color": colour},
                            name=str(display_value),
                            legendgroup=str(value),
                            showlegend=False,
                            text=text_values,
                            hovertemplate="%{text}<extra></extra>",
                        )
                    )

        if show_points:
            for value in colour_values:
                category_df = plot_df[plot_df["map_colour_value"] == value]
                if category_df.empty:
                    continue
                display_value = (
                    category_df.get("map_colour_display", pd.Series([value])).iloc[0]
                )
                marker_lat: list[float] = []
                marker_lon: list[float] = []
                marker_text: list[str] = []
                for _, row in category_df.iterrows():
                    context = _route_context(row, display_value=display_value)
                    base_text = context["base_text"]
                    origin_label = context["origin_label"]
                    destination_label = context["destination_label"]

                    origin_lat = _coerce_float(row.get("origin_lat"))
                    origin_lon = _coerce_float(row.get("origin_lon"))
                    if origin_lat is not None and origin_lon is not None:
                        marker_lat.append(origin_lat)
                        marker_lon.append(origin_lon)
                        marker_text.append(
                            "<br>".join(
                                [
                                    base_text,
                                    f"Stop: Origin — {origin_label}",
                                ]
                            )
                        )

                    dest_lat = _coerce_float(row.get("dest_lat"))
                    dest_lon = _coerce_float(row.get("dest_lon"))
                    if dest_lat is not None and dest_lon is not None:
                        marker_lat.append(dest_lat)
                        marker_lon.append(dest_lon)
                        marker_text.append(
                            "<br>".join(
                                [
                                    base_text,
                                    f"Stop: Destination — {destination_label}",
                                ]
                            )
                        )

                if marker_lat and marker_lon:
                    colour = colour_map.get(value, "#636EFA")
                    figure.add_trace(
                        go.Scattermapbox(
                            lat=marker_lat,
                            lon=marker_lon,
                            mode="markers",
                            marker={
                                "size": 9,
                                "color": colour,
                                "opacity": 0.85,
                            },
                            text=marker_text,
                            hovertemplate="%{text}<extra></extra>",
                            name=str(display_value),
                            legendgroup=str(value),
                        )
                    )

    elif colour_mode == "continuous":
        numeric_series = pd.to_numeric(plot_df["map_colour_value"], errors="coerce")
        numeric_series = numeric_series.replace([math.inf, -math.inf], pd.NA)
        valid_mask = numeric_series.notna()
        plot_df = plot_df.loc[valid_mask].copy()
        if not plot_df.empty:
            numeric_values = numeric_series.loc[valid_mask].astype(float)
            plot_df["map_colour_value"] = numeric_values
            colour_scale = colour_scale or px.colors.sequential.Viridis
            min_value = float(numeric_values.min())
            max_value = float(numeric_values.max())
            cmid_value: Optional[float] = None
            if min_value < 0.0 < max_value:
                symmetric_bound = max(abs(min_value), abs(max_value))
                min_value = -symmetric_bound
                max_value = symmetric_bound
                cmid_value = 0.0
            span = max_value - min_value

            def _to_colour(value: float) -> str:
                if not span or math.isclose(span, 0.0):
                    position = 0.5
                else:
                    position = (value - min_value) / span if span else 0.5
                position = min(max(position, 0.0), 1.0)
                return px.colors.sample_colorscale(colour_scale, [position])[0]

            colorbar_dict = {"title": colour_label}
            if colorbar_tickformat:
                colorbar_dict["tickformat"] = colorbar_tickformat

            if show_routes:
                for _, row in plot_df.iterrows():
                    value = float(row["map_colour_value"])
                    colour = _to_colour(value)
                    lat_values: list[float | None] = []
                    lon_values: list[float | None] = []
                    text_values: list[str | None] = []
                    display_candidate = row.get("map_colour_display")
                    display_value = (
                        display_candidate
                        if _normalise_text(display_candidate)
                        else f"{value:,.2f}"
                    )
                    context = _route_context(row, display_value=display_value)
                    base_text = context["base_text"]

                    route_points = _row_route_points(row)
                    if route_points:
                        for lat, lon in route_points:
                            lat_values.append(lat)
                            lon_values.append(lon)
                            text_values.append(base_text)
                        lat_values.append(None)
                        lon_values.append(None)
                        text_values.append(None)
                    else:
                        origin_lat = _coerce_float(row.get("origin_lat"))
                        origin_lon = _coerce_float(row.get("origin_lon"))
                        dest_lat = _coerce_float(row.get("dest_lat"))
                        dest_lon = _coerce_float(row.get("dest_lon"))
                        if (
                            origin_lat is None
                            or origin_lon is None
                            or dest_lat is None
                            or dest_lon is None
                        ):
                            continue
                        lat_values = [origin_lat, dest_lat, None]
                        lon_values = [origin_lon, dest_lon, None]
                        text_values = [base_text, base_text, None]

                    if not lat_values or not lon_values:
                        continue

                    figure.add_trace(
                        go.Scattermapbox(
                            lat=lat_values,
                            lon=lon_values,
                            mode="lines",
                            line={"width": 3, "color": colour},
                            showlegend=False,
                            text=text_values,
                            hovertemplate="%{text}<extra></extra>",
                        )
                    )

            if show_points:
                marker_lat: list[float] = []
                marker_lon: list[float] = []
                marker_text: list[str] = []
                marker_values: list[float] = []
                for _, row in plot_df.iterrows():
                    value = float(row["map_colour_value"])
                    display_candidate = row.get("map_colour_display")
                    display_value = _normalise_text(display_candidate) or f"{value:,.2f}"
                    context = _route_context(row, display_value=display_value)
                    base_text = context["base_text"]
                    origin_label = context["origin_label"]
                    destination_label = context["destination_label"]
                    origin_lat = _coerce_float(row.get("origin_lat"))
                    origin_lon = _coerce_float(row.get("origin_lon"))
                    if origin_lat is not None and origin_lon is not None:
                        marker_lat.append(origin_lat)
                        marker_lon.append(origin_lon)
                        marker_text.append(
                            "<br>".join(
                                [
                                    base_text,
                                    f"Stop: Origin — {origin_label}",
                                ]
                            )
                        )
                        marker_values.append(value)

                    dest_lat = _coerce_float(row.get("dest_lat"))
                    dest_lon = _coerce_float(row.get("dest_lon"))
                    if dest_lat is not None and dest_lon is not None:
                        marker_lat.append(dest_lat)
                        marker_lon.append(dest_lon)
                        marker_text.append(
                            "<br>".join(
                                [
                                    base_text,
                                    f"Stop: Destination — {destination_label}",
                                ]
                            )
                        )
                        marker_values.append(value)

                if marker_lat and marker_lon:
                    marker_config = {
                        "size": 9,
                        "color": marker_values,
                        "colorscale": colour_scale,
                        "cmin": min_value,
                        "cmax": max_value,
                        "opacity": 0.85,
                        "colorbar": colorbar_dict,
                    }
                    if cmid_value is not None:
                        marker_config["cmid"] = cmid_value
                    figure.add_trace(
                        go.Scattermapbox(
                            lat=marker_lat,
                            lon=marker_lon,
                            mode="markers",
                            marker=marker_config,
                            text=marker_text,
                            hovertemplate="%{text}<extra></extra>",
                            showlegend=False,
                        )
                    )
            else:
                coords_df = plot_df[["origin_lat", "origin_lon"]].apply(
                    pd.to_numeric, errors="coerce"
                )
                coords_df = coords_df.dropna()
                if not coords_df.empty:
                    marker_config = {
                        "size": 0.0001,
                        "color": numeric_values.loc[coords_df.index].tolist(),
                        "colorscale": colour_scale,
                        "cmin": min_value,
                        "cmax": max_value,
                        "colorbar": colorbar_dict,
                        "opacity": 0.0,
                    }
                    if cmid_value is not None:
                        marker_config["cmid"] = cmid_value
                    text_values = [
                        _route_context(plot_df.loc[idx])["base_text"]
                        for idx in coords_df.index
                    ]
                    figure.add_trace(
                        go.Scattermapbox(
                            lat=marker_lat,
                            lon=marker_lon,
                            mode="markers",
                            marker=marker_config,
                            hoverinfo="skip",
                            marker={
                                "size": 0.0001,
                                "color": marker_values,
                                "colorscale": colour_scale,
                                "cmin": min_value,
                                "cmax": max_value,
                                "colorbar": colorbar_dict,
                                "opacity": 0.0,
                            },
                            text=text_values,
                            hovertemplate="%{text}<extra></extra>",
                            showlegend=False,
                        )
                    )

    all_lat = pd.concat([plot_df.get("origin_lat", pd.Series(dtype=float)), plot_df.get("dest_lat", pd.Series(dtype=float))])
    all_lon = pd.concat([plot_df.get("origin_lon", pd.Series(dtype=float)), plot_df.get("dest_lon", pd.Series(dtype=float))])
    center_lat = float(all_lat.mean()) if not all_lat.empty else 0.0
    center_lon = float(all_lon.mean()) if not all_lon.empty else 0.0

    figure.update_layout(
        mapbox={
            "style": "carto-positron",
            "center": {"lat": center_lat, "lon": center_lon},
            "zoom": 3,
        },
        legend={"orientation": "h", "yanchor": "bottom", "y": 0.01},
        margin={"l": 0, "r": 0, "t": 0, "b": 0},
    )
    return figure


def _initial_view_state(df: pd.DataFrame) -> pdk.ViewState:
    if df.empty:
        return pdk.ViewState(latitude=-25.2744, longitude=133.7751, zoom=4.0)
    lat_column = "lat" if "lat" in df.columns else "origin_lat"
    lon_column = "lon" if "lon" in df.columns else "origin_lon"
    lat = pd.to_numeric(df[lat_column], errors="coerce").dropna()
    lon = pd.to_numeric(df[lon_column], errors="coerce").dropna()
    if lat.empty or lon.empty:
        return pdk.ViewState(latitude=-25.2744, longitude=133.7751, zoom=4.0)
    return pdk.ViewState(latitude=float(lat.mean()), longitude=float(lon.mean()), zoom=4.5)


def render_network_map(
    historical_routes: pd.DataFrame,
    trucks: pd.DataFrame,
    active_routes: pd.DataFrame,
    *,
    toggle_key: str = "network_map_live_overlay_toggle",
) -> None:
    st.markdown("### Live network overview")

    show_live_overlay: bool = True
    toggle_help = (
        "Toggle the live overlay of active routes and truck telemetry without hiding the "
        "base map."
    )
    view_mode = st.radio(
        "Map view",
        ("Overlay", "Heatmap"),
        horizontal=True,
        key=f"{toggle_key}_view_mode",
        help="Switch between the layered network overlay and an aggregated density heatmap.",
    )
    if hasattr(st, "toggle"):
        show_live_overlay = st.toggle(
            "Show live network overlay",
            value=True,
            help=toggle_help,
            key=toggle_key,
        )
    else:
        # Older versions of Streamlit do not expose st.toggle; fall back to a checkbox.
        show_live_overlay = st.checkbox(
            "Show live network overlay",
            value=True,
            help=toggle_help,
            key=toggle_key,
        )

    base_map_layer = pdk.Layer(
        "TileLayer",
        data="https://tile.openstreetmap.org/{z}/{x}/{y}.png",
        min_zoom=0,
        max_zoom=19,
        tile_size=256,
        attribution="© OpenStreetMap contributors",
    )

    truck_data = trucks.copy()
    if not truck_data.empty:
        truck_data["colour"] = truck_data["status"].map(TRUCK_STATUS_COLOURS)
        truck_data["colour"] = truck_data["colour"].apply(
            lambda value: value if isinstance(value, (list, tuple)) else [0, 122, 204]
        )
        truck_data["tooltip"] = truck_data.apply(
            lambda row: f"{row['truck_id']} ({row['status']})", axis=1
        )

    historical_overlay = historical_routes.copy()
    if not historical_overlay.empty and "route_geojson" in historical_overlay.columns:
        historical_overlay["route_path"] = historical_overlay["route_geojson"].apply(
            _geojson_to_path
        )
    else:
        historical_overlay["route_path"] = None

    if not historical_overlay.empty and "lane_key" in historical_overlay.columns:
        lane_overlay = historical_overlay.copy()
        lane_overlay["_has_geojson"] = (
            lane_overlay["route_path"].notna() if "route_path" in lane_overlay.columns else False
        )
        lane_overlay["_job_weight"] = pd.to_numeric(
            lane_overlay.get("job_count", 0), errors="coerce"
        ).fillna(0.0)
        lane_overlay = (
            lane_overlay.sort_values(
                by=["_has_geojson", "_job_weight"], ascending=[False, False]
            )
            .drop(columns=["_has_geojson", "_job_weight"])
            .drop_duplicates(subset=["lane_key"])
        )
    else:
        lane_overlay = historical_overlay.copy()

    historical_has_paths = (
        not lane_overlay.empty
        and "route_path" in lane_overlay.columns
        and lane_overlay["route_path"].notna().any()
    )
    active_has_geometry = (
        not active_routes.empty
        and "route_geometry" in active_routes.columns
        and active_routes["route_geometry"].notna().any()
    )
    overlay_layers: list[pdk.Layer] = []

    if show_live_overlay and not lane_overlay.empty:
        history_layer = pdk.Layer(
            "PolygonLayer",
            data=lane_overlay,
            get_polygon="route_polygon",
            get_fill_color="fill_colour",
            stroked=False,
            filled=True,
            pickable=True,
            extruded=False,
            parameters={"depthTest": False},
        )
        overlay_layers.append(history_layer)

    if view_mode == "Overlay":
        show_actual_routes = False
        if show_live_overlay and (historical_has_paths or active_has_geometry):
            show_actual_routes = st.checkbox(
                "Show actual route traces when available",
                value=historical_has_paths or active_has_geometry,
                help="Draw recorded telemetry paths instead of straight corridor lines when data is available.",
                key=f"{toggle_key}_show_actual_routes",
            )

        overlay_layers: list[pdk.Layer] = []

        if show_live_overlay and not lane_overlay.empty:
            history_layer = pdk.Layer(
                "PolygonLayer",
                data=lane_overlay,
                get_polygon="route_polygon",
                get_fill_color="fill_colour",
                stroked=False,
                filled=True,
                pickable=True,
                extruded=False,
                parameters={"depthTest": False},
            )
            overlay_layers.append(history_layer)

        if show_live_overlay and not active_routes.empty:
            if "job_id" in active_routes.columns and not historical_routes.empty:
                enriched = active_routes.merge(
                    historical_routes[
                        [
                            "id",
                            "colour",
                            "fill_colour",
                            "line_width",
                            "route_polygon",
                            "profit_band",
                            "profitability_status",
                            "tooltip",
                        ]
                    ],
                    left_on="job_id",
                    right_on="id",
                    how="left",
                    suffixes=("", "_hist"),
                )
                if "colour" not in enriched.columns and "colour_hist" in enriched.columns:
                    enriched["colour"] = enriched["colour_hist"]
                if "profit_band" not in enriched.columns and "profit_band_hist" in enriched.columns:
                    enriched["profit_band"] = enriched["profit_band_hist"]
                if (
                    "profitability_status" not in enriched.columns
                    and "profitability_status_hist" in enriched.columns
                ):
                    enriched["profitability_status"] = enriched["profitability_status_hist"]
                if "tooltip" not in enriched.columns and "tooltip_hist" in enriched.columns:
                    enriched["tooltip"] = enriched["tooltip_hist"]
                if "fill_colour" not in enriched.columns and "fill_colour_hist" in enriched.columns:
                    enriched["fill_colour"] = enriched["fill_colour_hist"]
                if "line_width" not in enriched.columns and "line_width_hist" in enriched.columns:
                    enriched["line_width"] = enriched["line_width_hist"]
                if "route_polygon" not in enriched.columns and "route_polygon_hist" in enriched.columns:
                    enriched["route_polygon"] = enriched["route_polygon_hist"]
            else:
                enriched = active_routes.copy()
                enriched["colour"] = [PROFITABILITY_COLOURS["Unknown"]] * len(enriched)
                enriched["profit_band"] = "Unknown"
                enriched["profitability_status"] = "Unknown"
                enriched["tooltip"] = "Active route"

            default_width = compute_profitability_line_width("Unknown")
            if "line_width" not in enriched.columns:
                enriched["line_width"] = default_width
            else:
                enriched["line_width"] = enriched["line_width"].fillna(default_width)

            def _ensure_fill_colour(value: object) -> list[int]:
                if isinstance(value, (list, tuple)):
                    rgba = list(value)
                else:
                    rgba = []
                if len(rgba) < 3:
                    rgba = [255, 255, 255]
                else:
                    rgba = [int(component) for component in rgba[:4]]
                if len(rgba) == 3:
                    rgba.append(180)
                if len(rgba) < 4:
                    rgba.extend([180] * (4 - len(rgba)))
                if len(rgba) > 4:
                    rgba = rgba[:4]
                return rgba

            if "fill_colour" not in enriched.columns:
                enriched["fill_colour"] = [
                    _ensure_fill_colour(PROFITABILITY_COLOURS["Unknown"]) for _ in range(len(enriched))
                ]
            else:
                enriched["fill_colour"] = enriched["fill_colour"].apply(_ensure_fill_colour)

            enriched["route_polygon"] = enriched.apply(
                lambda row: row.get("route_polygon")
                if isinstance(row.get("route_polygon"), list) and row.get("route_polygon")
                else compute_tapered_route_polygon(row),
                axis=1,
            )

            enriched["colour"] = enriched["colour"].apply(
                lambda value: value if isinstance(value, (list, tuple)) else [255, 255, 255]
            )

            active_layer = pdk.Layer(
                "PolygonLayer",
                data=enriched,
                get_polygon="route_polygon",
                get_fill_color="fill_colour",
                stroked=False,
                filled=True,
                pickable=True,
                extruded=False,
                parameters={"depthTest": False},
            )
            overlay_layers.append(active_layer)

            if show_live_overlay and not lane_overlay.empty:
                if show_actual_routes and historical_has_paths:
                    history_paths = lane_overlay.dropna(subset=["route_path"])
                    if not history_paths.empty:
                        history_layer = pdk.Layer(
                            "PathLayer",
                            data=history_paths,
                            get_path="route_path",
                            get_color="colour",
                            get_width="line_width",
                            width_min_pixels=1,
                            pickable=True,
                            opacity=0.4,
                        )
                        overlay_layers.append(history_layer)
                else:
                    history_layer = pdk.Layer(
                        "LineLayer",
                        data=lane_overlay,
                        get_source_position="[origin_lon, origin_lat]",
                        get_target_position="[dest_lon, dest_lat]",
                        get_color="colour",
                        get_width="line_width",
                        pickable=True,
                        opacity=0.4,
                    )
                    overlay_layers.append(history_layer)

            if "job_id" in active_routes.columns and not historical_routes.empty:
                merge_columns = [
                    "id",
                    "colour",
                    "profit_band",
                    "profitability_status",
                    "tooltip",
                ]
                if "route_path" in historical_overlay.columns:
                    merge_columns.append("route_path")
                enriched = active_routes.merge(
                    historical_overlay[merge_columns],
                    left_on="job_id",
                    right_on="id",
                    how="left",
                    suffixes=("", "_hist"),
                )
                if "colour" not in enriched.columns and "colour_hist" in enriched.columns:
                    enriched["colour"] = enriched["colour_hist"]
                if (
                    "profit_band" not in enriched.columns
                    and "profit_band_hist" in enriched.columns
                ):
                    enriched["profit_band"] = enriched["profit_band_hist"]
                if (
                    "profitability_status" not in enriched.columns
                    and "profitability_status_hist" in enriched.columns
                ):
                    enriched["profitability_status"] = enriched["profitability_status_hist"]
                if "tooltip" not in enriched.columns and "tooltip_hist" in enriched.columns:
                    enriched["tooltip"] = enriched["tooltip_hist"]
                if "route_path" not in enriched.columns and "route_path_hist" in enriched.columns:
                    enriched["route_path"] = enriched["route_path_hist"]
            else:
                enriched = active_routes.copy()
                enriched["colour"] = [PROFITABILITY_COLOURS["Unknown"]] * len(enriched)
                enriched["profit_band"] = "Unknown"
                enriched["profitability_status"] = "Unknown"
                enriched["tooltip"] = "Active route"

            enriched["colour"] = enriched["colour"].apply(
                lambda value: value if isinstance(value, (list, tuple)) else [255, 255, 255]
            )
            enriched["tooltip"] = enriched.apply(
                lambda row: "Truck {} ({})".format(
                    row["truck_id"],
                    row.get("profitability_status")
                    or row.get("profit_band", "Unknown"),
                ),
                axis=1,
            )

            if "route_geometry" in enriched.columns:
                enriched["route_path_geometry"] = enriched["route_geometry"].apply(_geojson_to_path)
                if "route_path" in enriched.columns:
                    enriched["route_path"] = enriched["route_path_geometry"].combine_first(
                        enriched["route_path"]
                    )
                else:
                    enriched["route_path"] = enriched["route_path_geometry"]

            if show_actual_routes:
                if "route_path" in enriched.columns:
                    active_path_data = enriched.dropna(subset=["route_path"])
                else:
                    active_path_data = pd.DataFrame()
                if not active_path_data.empty:
                    active_layer = pdk.Layer(
                        "PathLayer",
                        data=active_path_data,
                        get_path="route_path",
                        get_color="colour",
                        get_width=5,
                        width_min_pixels=2,
                        pickable=True,
                        opacity=0.9,
                    )
                    overlay_layers.append(active_layer)
            else:
                active_layer = pdk.Layer(
                    "LineLayer",
                    data=enriched,
                    get_source_position="[origin_lon, origin_lat]",
                    get_target_position="[dest_lon, dest_lat]",
                    get_color="colour",
                    get_width=5,
                    pickable=True,
                    opacity=0.9,
                )
                overlay_layers.append(active_layer)

        if show_live_overlay and not truck_data.empty:
            trucks_layer = pdk.Layer(
                "ScatterplotLayer",
                data=truck_data,
                get_position="[lon, lat]",
                get_fill_color="colour",
                get_radius=800,
                pickable=True,
            )
            overlay_layers.append(trucks_layer)

            text_layer = pdk.Layer(
                "TextLayer",
                data=truck_data,
                get_position="[lon, lat]",
                get_text="truck_id",
                get_color="colour",
                get_size=12,
                size_units="meters",
                size_scale=16,
                get_alignment_baseline="bottom",
            )
            overlay_layers.append(text_layer)

        view_df_candidates: list[pd.DataFrame] = []
        if not historical_routes.empty:
            view_df_candidates.append(
                historical_routes.rename(columns={"origin_lat": "lat", "origin_lon": "lon"})[
                    ["lat", "lon"]
                ]
            )
        if not truck_data.empty:
            view_df_candidates.append(truck_data[["lat", "lon"]])
        if not active_routes.empty:
            view_df_candidates.append(
                active_routes.rename(columns={"origin_lat": "lat", "origin_lon": "lon"})[
                    ["lat", "lon"]
                ]
            )
        view_df = pd.concat(view_df_candidates) if view_df_candidates else pd.DataFrame()

        tooltip = None
        if show_live_overlay and overlay_layers:
            tooltip = {"html": "<b>{tooltip}</b>", "style": {"color": "white"}}

        st.pydeck_chart(
            pdk.Deck(
                layers=[base_map_layer, *overlay_layers],
                initial_view_state=_initial_view_state(view_df),
                tooltip=tooltip,
                map_style=None,
            )
        )

        if show_live_overlay and overlay_layers:
            legend_cols = st.columns(len(PROFITABILITY_COLOURS))
            for (band, colour), column in zip(PROFITABILITY_COLOURS.items(), legend_cols):
                colour_hex = "#" + "".join(f"{int(c):02x}" for c in colour)
                column.markdown(
                    f"<div style='color:{colour_hex}; font-weight:bold'>{band}</div>",
                    unsafe_allow_html=True,
                )
        elif show_live_overlay and not overlay_layers:
            st.info("No live overlays match the current filters yet.")
    else:
        if historical_routes.empty and trucks.empty and active_routes.empty:
            st.info("No geocoded historical jobs or live telemetry available to plot yet.")
            return

        radius_pixels = st.slider(
            "Heatmap radius",
            min_value=20,
            max_value=150,
            value=60,
            step=10,
            key=f"{toggle_key}_heatmap_radius",
            help="Adjust how far each point influence spreads across the heatmap.",
        )
        intensity = st.slider(
            "Heatmap intensity",
            min_value=0.2,
            max_value=4.0,
            value=1.0,
            step=0.2,
            key=f"{toggle_key}_heatmap_intensity",
            help="Increase to emphasise clusters of live activity.",
        )

        heatmap_source = build_live_heatmap_source(historical_routes, active_routes, truck_data)

        if heatmap_source.empty:
            st.info(
                "Live heatmap requires geocoded historical routes, active routes, or truck telemetry."
            )
            return

        heatmap_layer = pdk.Layer(
            "HeatmapLayer",
            data=heatmap_source,
            get_position="[lon, lat]",
            aggregation="SUM",
            get_weight="weight",
            radiusPixels=radius_pixels,
            intensity=intensity,
        )

        st.pydeck_chart(
            pdk.Deck(
                layers=[base_map_layer, heatmap_layer],
                initial_view_state=_initial_view_state(heatmap_source),
                tooltip=None,
                map_style=None,
            )
        )

        st.caption(
            "Historical endpoints provide the base density, active routes carry more weight, "
            "and live trucks are boosted the most so current activity shines through."
        )


<<<<<<< HEAD
def _get_query_params() -> Dict[str, List[str]]:
    """Return query parameters as a dictionary of lists."""
    query_params = getattr(st, "query_params", None)
    if query_params is not None:
        return {key: query_params.get_all(key) for key in query_params.keys()}
    return st.experimental_get_query_params()
=======
def _format_route_label(route: pd.Series) -> str:
    origin = _first_non_empty(
        route,
        [
            "corridor_display",
            "origin",
            "origin_city",
            "origin_normalized",
            "origin_raw",
        ],
    ) or "Origin"
    destination = _first_non_empty(
        route,
        [
            "destination",
            "destination_city",
            "destination_normalized",
            "destination_raw",
        ],
    ) or "Destination"
    distance_value: Optional[float] = None
    for column in ("distance_km", "distance", "km", "kms"):
        if column in route and pd.notna(route[column]):
            try:
                distance_value = float(route[column])
            except (TypeError, ValueError):
                continue
            break
    if distance_value is not None and not math.isnan(distance_value):
        return f"{origin} → {destination} ({distance_value:.1f} km)"
    return f"{origin} → {destination}"


def _extract_route_date(route: pd.Series) -> Optional[date]:
    for column in (
        "job_date",
        "move_date",
        "delivery_date",
        "created_at",
        "updated_at",
    ):
        if column in route and pd.notna(route[column]):
            try:
                return pd.to_datetime(route[column]).date()
            except Exception:
                continue
    return None


def _extract_route_volume(route: pd.Series, candidates: Sequence[str]) -> Optional[float]:
    for column in candidates:
        if not column:
            continue
        if column in route and pd.notna(route[column]):
            try:
                return float(route[column])
            except (TypeError, ValueError):
                continue
    return None
>>>>>>> a0f9c13f


with connection_scope() as conn:
    break_even_value = ensure_break_even_parameter(conn)
    ensure_quote_schema(conn)

    df_all: pd.DataFrame = pd.DataFrame()
    mapping: ColumnMapping = _blank_column_mapping()
    dataset_loader = load_historical_jobs
    dataset_key = "historical"
    dataset_label = "Historical quotes"
    dataset_error: Optional[str] = None
    empty_dataset_message: Optional[str] = None

    start_date: Optional[date] = None
    end_date: Optional[date] = None
    selected_corridor: Optional[str] = None
    selected_clients: List[str] = []
    postcode_prefix: Optional[str] = None

    with st.sidebar:
        st.header("Filters")
        if st.button(
            "Initialise database tables",
            help=(
                "Create empty historical and live job tables so the dashboard can run "
                "before data imports."
            ),
        ):
            ensure_core_schema(conn)
            ensure_dashboard_tables(conn)
            ensure_quote_schema(conn)
            st.success(
                "Database tables initialised. Import data or start building quotes below."
            )

        dataset_options = {
            "Historical quotes": ("historical", load_historical_jobs),
            "Saved quick quotes": ("quotes", load_quotes),
            "Live jobs": ("live", load_live_jobs),
        }
        dataset_label = st.radio(
            "Dataset",
            options=list(dataset_options.keys()),
            format_func=lambda label: label,
        )
        dataset_key, dataset_loader = dataset_options[dataset_label]

        import_feedback: Optional[tuple[str, str]] = None
        if dataset_key == "historical":
            with st.expander("Import historical jobs from CSV", expanded=False):
                import_form = st.form(key="historical_import_form")
                uploaded_file = import_form.file_uploader(
                    "Select CSV file", type=["csv"], help="Requires headers such as date, origin, destination and m3."
                )
                submit_import = import_form.form_submit_button("Import jobs")
                if submit_import:
                    if uploaded_file is None:
                        import_feedback = (
                            "warning",
                            "Choose a CSV file before importing.",
                        )
                    else:
                        try:
                            imported_df = pd.read_csv(uploaded_file)
                        except Exception as exc:
                            import_feedback = (
                                "error",
                                f"Failed to read CSV: {exc}",
                            )
                        else:
                            try:
                                inserted, skipped_rows = import_historical_jobs_from_dataframe(
                                    conn, imported_df
                                )
                            except ValueError as exc:
                                import_feedback = ("error", str(exc))
                            except Exception as exc:
                                import_feedback = (
                                    "error",
                                    f"Failed to import historical jobs: {exc}",
                                )
                            else:
                                if inserted:
                                    message = (
                                        f"Imported {inserted} historical job"
                                        f"{'s' if inserted != 1 else ''}."
                                    )
                                    if skipped_rows:
                                        message += (
                                            f" Skipped {skipped_rows} row"
                                            f"{'s' if skipped_rows != 1 else ''} with missing or duplicate data."
                                        )
                                    import_feedback = ("success", message)
                                else:
                                    if skipped_rows:
                                        message = (
                                            "No new rows imported. Skipped "
                                            f"{skipped_rows} row{'s' if skipped_rows != 1 else ''} due to validation or duplicates."
                                        )
                                    else:
                                        message = "No rows imported from the provided file."
                                    import_feedback = ("warning", message)

        try:
            df_all, mapping = dataset_loader(conn)
        except RuntimeError as exc:
            dataset_error = str(exc)
        except Exception as exc:
            dataset_error = f"Failed to load {dataset_label.lower()} data: {exc}"

        if import_feedback:
            level, message = import_feedback
            if level == "success":
                st.success(message)
            elif level == "warning":
                st.info(message)
            else:
                st.error(message)

        data_available = dataset_error is None and not df_all.empty

        today_value = date.today()
        date_column = "job_date" if "job_date" in df_all.columns else mapping.date
        if data_available and date_column and date_column in df_all.columns:
            df_all[date_column] = pd.to_datetime(df_all[date_column], errors="coerce")
            min_date = df_all[date_column].min()
            max_date = df_all[date_column].max()
            default_start = (
                min_date.date() if isinstance(min_date, pd.Timestamp) else today_value
            )
            default_end = (
                max_date.date() if isinstance(max_date, pd.Timestamp) else today_value
            )
            date_range = st.date_input(
                "Date range",
                value=(default_start, default_end),
                min_value=default_start,
                max_value=default_end,
            )
            if isinstance(date_range, tuple) and len(date_range) == 2:
                start_date, end_date = date_range
            else:
                start_date = default_start
                end_date = default_end
        else:
            st.date_input(
                "Date range",
                value=(today_value, today_value),
                disabled=True,
            )
            start_date = None
            end_date = None

        corridor_options: List[str] = []
        if data_available:
            corridor_series = df_all.get("corridor_display")
            if corridor_series is not None:
                corridor_options = sorted(
                    pd.Series(corridor_series).dropna().astype(str).unique().tolist()
                )
        corridor_selection = st.selectbox(
            "Corridor",
            options=["All corridors"] + corridor_options,
            index=0,
            disabled=not data_available,
        )
        selected_corridor = None if corridor_selection == "All corridors" else corridor_selection

        client_options: List[str] = []
        if data_available:
            client_series = df_all.get("client_display")
            if client_series is not None:
                client_options = sorted(
                    pd.Series(client_series).dropna().astype(str).unique().tolist()
                )
        selected_clients = st.multiselect(
            "Client",
            options=client_options,
            default=client_options if client_options else [],
            disabled=not data_available,
        )

        postcode_prefix = st.text_input(
            "Corridor contains postcode prefix",
            value=postcode_prefix or "",
            disabled=not data_available,
            help="Match origin or destination postcode prefixes (e.g. 40 to match 4000-4099).",
        ) or None

        if dataset_error:
            st.error(dataset_error)
        elif not data_available:
            empty_messages = {
                "historical": (
                    "historical_jobs table has no rows yet. Import historical jobs to populate the view."
                ),
                "quotes": (
                    "quotes table has no rows yet. Save a quick quote to populate the view."
                ),
                "live": "jobs table has no rows yet. Add live jobs to populate the view.",
            }
            empty_dataset_message = empty_messages.get(
                dataset_key, "No rows available for the selected dataset."
            )
            st.info(empty_dataset_message)

        st.subheader("Break-even model")
        new_break_even = st.number_input(
            "Break-even $/m³",
            min_value=0.0,
            value=float(break_even_value),
            step=5.0,
            help="Used to draw break-even bands on the histogram.",
        )
        if st.button("Update break-even"):
            update_break_even(conn, new_break_even)
            st.success(f"Break-even updated to ${new_break_even:,.2f}")
            break_even_value = new_break_even

    data_available = dataset_error is None and not df_all.empty

    filtered_df = pd.DataFrame()
    filtered_mapping = mapping
    has_filtered_data = False
    if data_available:
        try:
            filtered_df, filtered_mapping = dataset_loader(
                conn,
                start_date=start_date,
                end_date=end_date,
                clients=selected_clients or None,
                corridor=selected_corridor,
                postcode_prefix=postcode_prefix,
            )
            has_filtered_data = not filtered_df.empty
        except RuntimeError as exc:
            dataset_error = str(exc)
        except Exception as exc:
            dataset_error = f"Failed to apply filters: {exc}"

    if dataset_error:
        st.error(dataset_error)
    elif not data_available:
        st.info(
            empty_dataset_message
            or "No rows available for the selected dataset. Use the initialise button to create empty tables."
        )
    elif not has_filtered_data:
        st.warning("No jobs match the selected filters. Quote builder remains available below.")

    tab_labels = [
        "Histogram",
        "Profitability insights",
        "Live network overview",
        "Route maps",
        "Quote builder",
        "Optimizer",
    ]
    params = _get_query_params()
    requested_tab = params.get("view", [tab_labels[0]])[0]
    if requested_tab not in tab_labels:
        requested_tab = tab_labels[0]
    if requested_tab != tab_labels[0]:
        ordered_labels = [
            requested_tab,
            *[label for label in tab_labels if label != requested_tab],
        ]
    else:
        ordered_labels = tab_labels

    with tabs_placeholder:
        streamlit_tabs = st.tabs(ordered_labels)
    tab_map: Dict[str, Any] = {
        label: tab for label, tab in zip(ordered_labels, streamlit_tabs)
    }

    summary: Optional[DistributionSummary] = None
    profitability_summary: Optional[ProfitabilitySummary] = None
    metro_summary: Optional[DistributionSummary] = None
    metro_profitability: Optional[ProfitabilitySummary] = None
    metro_distance_km = 100.0
    if has_filtered_data:
        summary = summarise_distribution(filtered_df, break_even_value)
        profitability_summary = summarise_profitability(filtered_df)

        metro_df = _filter_by_distance(
            filtered_df, metro_only=True, max_distance_km=metro_distance_km
        )
        if not metro_df.empty:
            metro_summary = summarise_distribution(metro_df, break_even_value)
            metro_profitability = summarise_profitability(metro_df)

        render_summary(
            summary,
            break_even_value,
            profitability_summary,
            metro_summary=metro_summary,
            metro_profitability=metro_profitability,
            metro_distance_km=metro_distance_km,
        )

    truck_positions = load_truck_positions(conn)
    active_routes = load_active_routes(conn)
    map_routes = prepare_profitability_route_data(filtered_df, break_even_value)

    with tab_map["Live network overview"]:
        render_network_map(
            map_routes,
            truck_positions,
            active_routes,
            toggle_key="network_map_live_overlay_toggle_overview",
        )

    with tab_map["Histogram"]:
        if has_filtered_data:
            histogram = create_histogram(filtered_df, break_even_value)
            st.plotly_chart(histogram, use_container_width=True)
            st.caption(
                "Histogram overlays include the normal distribution fit plus kurtosis and dispersion markers for context."
            )
        elif dataset_error:
            st.error("Unable to load jobs — initialise the database and retry.")
        else:
            st.info("Import historical jobs to plot the price distribution histogram.")

    with tab_map["Profitability insights"]:
        if has_filtered_data:
            st.markdown("### Profitability insights")
            view_options = {
                "m³ vs km profitability": create_m3_vs_km_figure,
                "Quoted vs calculated $/m³": create_m3_margin_figure,
                "Metro profitability spotlight": lambda data: create_metro_profitability_figure(
                    data, max_distance_km=metro_distance_km
                ),
            }
            selected_view = st.radio(
                "Choose a view",
                list(view_options.keys()),
                horizontal=True,
                help="Switch between per-kilometre earnings and quoted-versus-cost comparisons.",
                key="profitability_view",
            )
            fig = view_options[selected_view](filtered_df)
            st.plotly_chart(fig, use_container_width=True)

            if selected_view == "Metro profitability spotlight":
                st.caption(
                    "Metro view highlights close-in routes with margin and cost sensitivity overlays."
                )

            if "margin_per_m3" in filtered_df.columns:
                st.markdown("#### Margin outliers")
                ranked = (
                    filtered_df.dropna(subset=["margin_per_m3"]).sort_values("margin_per_m3")
                )
                if not ranked.empty:
                    low_cols, high_cols = st.columns(2)
                    display_fields = [
                        col
                        for col in [
                            "job_date",
                            "client_display",
                            "corridor_display",
                            "price_per_m3",
                            "final_cost_per_m3",
                            "margin_per_m3",
                            "margin_per_m3_pct",
                        ]
                        if col in ranked.columns
                    ]
                    low_cols.write("Lowest margin jobs")
                    low_cols.dataframe(ranked.head(5)[display_fields])
                    high_cols.write("Highest margin jobs")
                    high_cols.dataframe(ranked.tail(5).iloc[::-1][display_fields])
                else:
                    st.info("No margin data available to highlight outliers yet.")
        elif dataset_error:
            st.error("Unable to calculate profitability without job data.")
        else:
            st.info("Import jobs with price and cost data to unlock profitability insights.")

    truck_positions = load_truck_positions(conn)
    active_routes = load_active_routes(conn)

    with tab_map["Route maps"]:
        st.markdown("### Corridor visualisation")
        map_mode = st.radio(
            "Visualisation mode",
            ("Routes/points", "Heatmap", "Isochrones"),
            horizontal=True,
            help=(
                "Switch between individual routes/points, an aggregate density heatmap, "
                "or travel-time isochrones around each corridor."
            ),
        )
        metro_only = st.checkbox(
            "Limit to metro jobs (≤100 km)",
            value=False,
            help="Apply a distance filter using distance_km ≤ 100 to focus on metro corridors.",
        )

        scoped_df = _filter_by_distance(
            filtered_df, metro_only=metro_only, max_distance_km=metro_distance_km
        )

        if map_mode == "Routes/points":
            required_columns = {"origin_lat", "origin_lon", "dest_lat", "dest_lon"}
            missing_coordinates = required_columns - set(scoped_df.columns)

            if scoped_df.empty:
                st.info("No jobs match the metro filter for the current selection.")
            elif missing_coordinates:
                st.info(
                    "Add geocoded origin and destination coordinates to visualise routes."
                )
            else:
                geocoded = scoped_df.dropna(subset=list(required_columns))
                if geocoded.empty:
                    st.info(
                        "No routes with coordinates are available for the current filters."
                    )
                else:
                    colour_mode_label = st.radio(
                        "Colour data by",
                        ("Categorical attribute", "Metric"),
                        horizontal=True,
                        help=(
                            "Switch between discrete attributes and continuous metrics "
                            "to colour the route and point layers."
                        ),
                    )
                    show_routes = st.checkbox("Show route lines", value=True)
                    show_points = st.checkbox("Show origin/destination points", value=True)

                    geometry_toggle_help = (
                        "Switch between straight-line haversine chords and the stored route geometry "
                        "when plotting route lines."
                    )
                    geometry_toggle_key = "route_map_use_route_geometry"
                    default_geometry_value = st.session_state.get(
                        geometry_toggle_key, True
                    )
                    if hasattr(st, "toggle"):
                        use_route_geometry = st.toggle(
                            "Use actual route geometry",
                            value=default_geometry_value,
                            help=geometry_toggle_help,
                            key=geometry_toggle_key,
                            disabled=not show_routes,
                        )
                    else:
                        use_route_geometry = st.checkbox(
                            "Use actual route geometry",
                            value=default_geometry_value,
                            help=geometry_toggle_help,
                            key=geometry_toggle_key,
                            disabled=not show_routes,
                        )

                    if not show_routes and not show_points:
                        st.info("Enable at least one layer to view the route map.")
                    elif colour_mode_label == "Categorical attribute":
                        colour_dimensions = {
                            "Job ID": "id",
                            "Client": "client_display",
                            "Destination city": "destination_city",
                            "Origin city": "origin_city",
                        }
                        available_colour_dimensions = {
                            label: column
                            for label, column in colour_dimensions.items()
                            if column in geocoded.columns
                        }

                        if not available_colour_dimensions:
                            st.info(
                                "No categorical columns available to colour the route map."
                            )
                        else:
                            colour_label = st.selectbox(
                                "Categorical attribute",
                                options=list(available_colour_dimensions.keys()),
                                help=(
                                    "Choose which attribute drives the route and point colouring."
                                ),
                            )
                            selected_column = available_colour_dimensions[colour_label]
                            try:
                                plotly_map_df = prepare_route_map_data(
                                    scoped_df, selected_column
                                )
                            except KeyError as exc:
                                st.warning(str(exc))
                                plotly_map_df = pd.DataFrame()

                            if plotly_map_df.empty:
                                st.info(
                                    "No routes with coordinates are available for the current filters."
                                )
                            else:
                                route_map = build_route_map(
                                    plotly_map_df,
                                    colour_label,
                                    show_routes=show_routes,
                                    show_points=show_points,
                                    use_route_geometry=use_route_geometry,
                                )
                                st.plotly_chart(route_map, use_container_width=True)
                    else:
                        metric_colour_options = {
                            "Margin $/m³": {
                                "column": "margin_per_m3",
                                "format": "currency_per_m3",
                                "scale": px.colors.diverging.RdYlGn,
                                "tickformat": "$.2f",
                            },
                            "Margin %": {
                                "column": "margin_total_pct",
                                "format": "percentage",
                                "scale": px.colors.diverging.BrBG,
                                "tickformat": ".1%",
                            },
                            "Total margin": {
                                "column": "margin_total",
                                "format": "currency",
                                "scale": px.colors.diverging.RdYlGn,
                                "tickformat": "$,.0f",
                            },
                            "Total revenue": {
                                "column": "revenue_total",
                                "format": "currency",
                                "scale": px.colors.sequential.PuBu,
                                "tickformat": "$,.0f",
                            },
                            "Quoted price $/m³": {
                                "column": "price_per_m3",
                                "format": "currency_per_m3",
                                "scale": px.colors.sequential.Plasma,
                                "tickformat": "$.2f",
                            },
                            "Volume (m³)": {
                                "column": "volume_m3",
                                "format": "volume",
                                "scale": px.colors.sequential.Blues,
                                "tickformat": ".1f",
                            },
                            "Distance (km)": {
                                "column": "distance_km",
                                "format": "distance",
                                "scale": px.colors.sequential.Oranges,
                                "tickformat": ".0f",
                            },
                            "Duration (hr)": {
                                "column": "duration_hr",
                                "format": "hours",
                                "scale": px.colors.sequential.Sunset,
                                "tickformat": ".1f",
                            },
                        }

                        available_metric_options: dict[str, dict[str, object]] = {}
                        for label, spec in metric_colour_options.items():
                            column = spec["column"]
                            if column not in geocoded.columns:
                                continue
                            numeric_series = pd.to_numeric(
                                geocoded[column], errors="coerce"
                            )
                            numeric_series = numeric_series.replace(
                                [math.inf, -math.inf], pd.NA
                            )
                            if numeric_series.notna().any():
                                available_metric_options[label] = spec

                        if not available_metric_options:
                            st.info(
                                "No numeric metrics are available to colour the route map."
                            )
                        else:
                            metric_label = st.selectbox(
                                "Metric",
                                options=list(available_metric_options.keys()),
                                help=(
                                    "Select a metric to drive the continuous colour scale."
                                ),
                            )
                            metric_spec = available_metric_options[metric_label]
                            metric_column = metric_spec["column"]
                            format_spec = metric_spec.get("format", "number")
                            try:
                                metric_map_df = prepare_metric_route_map_data(
                                    scoped_df,
                                    metric_column,
                                    format_spec=str(format_spec),
                                )
                            except KeyError as exc:
                                st.warning(str(exc))
                                metric_map_df = pd.DataFrame()

                            if metric_map_df.empty:
                                st.info(
                                    "No routes with the selected metric are available for the current filters."
                                )
                            else:
                                route_map = build_route_map(
                                    metric_map_df,
                                    metric_label,
                                    show_routes=show_routes,
                                    show_points=show_points,
                                    colour_mode="continuous",
                                    colour_scale=metric_spec.get("scale"),
                                    colorbar_tickformat=metric_spec.get("tickformat"),
                                    use_route_geometry=use_route_geometry,
                                )
                                st.plotly_chart(route_map, use_container_width=True)
        elif map_mode == "Heatmap":
            weight_options = available_heatmap_weightings(filtered_df)
            weight_label = st.selectbox(
                "Heatmap weighting",
                options=list(weight_options.keys()),
                help="Choose which metric influences the heatmap intensity.",
            )
            weight_column = weight_options[weight_label]

            if scoped_df.empty:
                st.info("No jobs match the metro filter for the current selection.")
            else:
                try:
                    heatmap_source = build_heatmap_source(
                        scoped_df,
                        weight_column=weight_column,
                    )
                except KeyError as exc:
                    st.warning(str(exc))
                    heatmap_source = pd.DataFrame(columns=["lat", "lon", "weight"])

                if heatmap_source.empty:
                    st.info("No geocoded points are available for the current filters.")
                else:
                    centre = {
                        "lat": float(heatmap_source["lat"].mean()),
                        "lon": float(heatmap_source["lon"].mean()),
                    }
                    colour_scales = {
                        None: px.colors.sequential.YlOrRd,
                        "volume_m3": px.colors.sequential.Blues,
                        "margin_total": px.colors.diverging.RdYlGn,
                        "margin_per_m3": px.colors.sequential.Magma,
                        "margin_total_pct": px.colors.diverging.BrBG,
                        "margin_per_m3_pct": px.colors.diverging.BrBG,
                    }
                    midpoint_columns = {
                        "margin_total",
                        "margin_per_m3",
                        "margin_total_pct",
                        "margin_per_m3_pct",
                    }
                    midpoint = 0.0 if weight_column in midpoint_columns else None
                    heatmap_fig = px.density_mapbox(
                        heatmap_source,
                        lat="lat",
                        lon="lon",
                        z="weight",
                        radius=45,
                        opacity=0.8,
                        color_continuous_scale=colour_scales.get(
                            weight_column, px.colors.sequential.YlOrRd
                        ),
                        color_continuous_midpoint=midpoint,
                    )
                    hover_templates = {
                        None: f"{weight_label}: %{{z:.0f}} jobs<extra></extra>",
                        "volume_m3": f"{weight_label}: %{{z:.1f}} m³<extra></extra>",
                        "margin_total": f"{weight_label}: $%{{z:,.0f}}<extra></extra>",
                        "margin_per_m3": f"{weight_label}: $%{{z:,.0f}}/m³<extra></extra>",
                        "margin_total_pct": f"{weight_label}: %{{z:.1%}}<extra></extra>",
                        "margin_per_m3_pct": f"{weight_label}: %{{z:.1%}}<extra></extra>",
                    }
                    hover_template = hover_templates.get(
                        weight_column, f"{weight_label}: %{{z:.2f}}<extra></extra>"
                    )
                    for trace in heatmap_fig.data:
                        trace.hovertemplate = hover_template

                    heatmap_fig.update_layout(
                        mapbox={
                            "style": "carto-positron",
                            "center": centre,
                            "zoom": 4,
                        },
                        margin={"l": 0, "r": 0, "t": 0, "b": 0},
                        coloraxis_colorbar={"title": weight_label},
                    )
                    st.plotly_chart(heatmap_fig, use_container_width=True)
        else:
            centre_label = st.radio(
                "Isochrone centre",
                ("Origin", "Destination"),
                horizontal=True,
                help="Choose whether to anchor isochrones at route origins or destinations.",
            )
            iso_hours = st.slider(
                "Travel time horizon (hours)",
                min_value=0.5,
                max_value=24.0,
                value=4.0,
                step=0.5,
                help=(
                    "Approximate reach based on the corridor's average speed multiplied by this time horizon."
                ),
            )
            max_iso_routes = st.slider(
                "Maximum corridors to display",
                min_value=5,
                max_value=80,
                value=25,
                step=5,
                help="Limit the number of polygons rendered to keep the map readable.",
            )

            iso_source = build_isochrone_polygons(
                scoped_df,
                centre="origin" if centre_label == "Origin" else "destination",
                horizon_hours=float(iso_hours),
                max_routes=int(max_iso_routes),
            )

            if iso_source.empty:
                st.info(
                    "No geocoded routes with distance data are available to build isochrones for the current filters."
                )
            else:
                figure = go.Figure()
                palette = _ISOCHRONE_PALETTE or ["#636EFA"]

                for idx, (_, row) in enumerate(iso_source.iterrows()):
                    colour_hex = palette[idx % len(palette)]
                    r, g, b = _hex_to_rgb(colour_hex)
                    fill_colour = f"rgba({r},{g},{b},0.18)"
                    line_colour = f"rgba({r},{g},{b},0.9)"

                    figure.add_trace(
                        go.Scattermapbox(
                            lat=row["latitudes"],
                            lon=row["longitudes"],
                            mode="lines",
                            fill="toself",
                            line={"width": 2.0, "color": line_colour},
                            fillcolor=fill_colour,
                            name=row["label"],
                            hovertemplate=f"{row['tooltip']}<extra></extra>",
                        )
                    )

                    figure.add_trace(
                        go.Scattermapbox(
                            lat=[row["centre_lat"]],
                            lon=[row["centre_lon"]],
                            mode="markers",
                            marker={"size": 7, "color": line_colour},
                            hovertemplate=f"{row['tooltip']}<extra></extra>",
                            showlegend=False,
                        )
                    )

                centre_lat = float(iso_source["centre_lat"].mean())
                centre_lon = float(iso_source["centre_lon"].mean())

                figure.update_layout(
                    mapbox={
                        "style": "carto-positron",
                        "center": {"lat": centre_lat, "lon": centre_lon},
                        "zoom": 4,
                    },
                    margin={"l": 0, "r": 0, "t": 0, "b": 0},
                    legend={"orientation": "h", "yanchor": "bottom", "y": 0.01},
                )
                st.plotly_chart(figure, use_container_width=True)


    with tab_map["Quote builder"]:
        render_quote_builder(filtered_df, filtered_mapping, conn, st.session_state)

    with tab_map["Optimizer"]:
        st.markdown("### Margin optimizer")
        st.caption(
            "Generate corridor-level price uplift suggestions using the filtered job set."
        )

        optimizer_state: Dict[str, Any] = st.session_state.setdefault(
            "optimizer_state", {}
        )

        if not can_run_optimizer(filtered_df):
            st.info(
                "Optimizer requires price and cost per m³ columns. Import jobs with "
                "$ / m³ and cost data to enable recommendations."
            )
        else:
            defaults = optimizer_state.get(
                "defaults",
                {
                    "target_margin": 120.0,
                    "max_uplift": 25.0,
                    "min_job_count": 3,
                },
            )
            with st.form("optimizer_form"):
                target_margin = st.number_input(
                    "Target margin per m³",
                    min_value=0.0,
                    value=float(defaults.get("target_margin", 120.0)),
                    step=5.0,
                    help="Desired margin buffer applied to each corridor's historical median.",
                )
                max_uplift_pct = st.slider(
                    "Cap uplift %",
                    min_value=0.0,
                    max_value=100.0,
                    value=float(defaults.get("max_uplift", 25.0)),
                    help="Limit how far the optimizer can move prices above the historical median.",
                )
                min_job_count = st.slider(
                    "Minimum jobs per corridor",
                    min_value=1,
                    max_value=10,
                    value=int(defaults.get("min_job_count", 3)),
                    help="Require a minimum number of jobs before trusting a recommendation.",
                )
                submitted = st.form_submit_button(
                    "Run optimizer", help="Recalculate uplifts for the current filters."
                )

            if submitted:
                params = OptimizerParameters(
                    target_margin_per_m3=target_margin,
                    max_uplift_pct=max_uplift_pct,
                    min_job_count=min_job_count,
                )
                run = run_margin_optimizer(filtered_df, params)
                optimizer_state["last_run"] = run
                optimizer_state["defaults"] = {
                    "target_margin": target_margin,
                    "max_uplift": max_uplift_pct,
                    "min_job_count": min_job_count,
                }
                st.session_state["optimizer_state"] = optimizer_state
                if run.recommendations:
                    st.success("Optimizer complete — review the suggested uplifts below.")
                else:
                    st.warning(
                        "Optimizer finished but no corridors met the criteria. Try lowering the minimum job count."
                    )

            last_run: Optional[OptimizerRun] = optimizer_state.get("last_run")
            if last_run:
                run_time = last_run.executed_at.strftime("%Y-%m-%d %H:%M UTC")
                st.caption(
                    f"Last run: {run_time} · Target margin ${last_run.parameters.target_margin_per_m3:,.0f}/m³ · "
                    f"Max uplift {last_run.parameters.max_uplift_pct:.0f}%"
                )
                recommendations_df = recommendations_to_frame(last_run.recommendations)
                if recommendations_df.empty:
                    st.info(
                        "No eligible corridors were found — adjust parameters or widen the dashboard filters."
                    )
                else:
                    metric_cols = st.columns(3)
                    metric_cols[0].metric(
                        "Corridors analysed", len(recommendations_df)
                    )
                    metric_cols[1].metric(
                        "Median uplift $/m³",
                        f"${recommendations_df['Uplift $/m³'].median():,.2f}",
                    )
                    metric_cols[2].metric(
                        "Highest uplift %",
                        f"{recommendations_df['Uplift %'].max():.1f}%",
                    )

                    chart = px.bar(
                        recommendations_df,
                        x="Corridor",
                        y="Uplift $/m³",
                        hover_data=["Recommended $/m³", "Uplift %", "Notes"],
                        title="Recommended uplift by corridor",
                    )
                    chart.update_layout(margin={"l": 0, "r": 0, "t": 40, "b": 0})
                    st.plotly_chart(chart, use_container_width=True)

                    st.dataframe(recommendations_df, use_container_width=True)

                    csv_data = recommendations_df.to_csv(index=False)
                    st.download_button(
                        "Download optimizer report",
                        csv_data,
                        file_name="optimizer_recommendations.csv",
                        mime="text/csv",
                    )

        st.info(
            "Optimizer works on the same filters applied across the dashboard, making it safe for non-technical teams to explore 'what if' pricing scenarios."
        )

    st.subheader("Filtered jobs")
    display_columns = [
        col
        for col in [
            "job_date",
            "corridor_display",
            "client_display",
            "price_per_m3",
        ]
        if col in filtered_df.columns
    ]
    remaining_columns = [
        col for col in filtered_df.columns if col not in display_columns
    ]
    st.dataframe(filtered_df[display_columns + remaining_columns])

    csv_buffer = io.StringIO()
    filtered_df.to_csv(csv_buffer, index=False)
    st.download_button(
        "Export filtered rows",
        csv_buffer.getvalue(),
        file_name="price_distribution_filtered.csv",
        mime="text/csv",
    )<|MERGE_RESOLUTION|>--- conflicted
+++ resolved
@@ -13,8 +13,6 @@
 import pydeck as pdk
 import streamlit as st
 
-<<<<<<< HEAD
-=======
 try:
     import folium
     from streamlit_folium import st_folium
@@ -30,7 +28,6 @@
     _rerun_app,
     _set_query_params,
 )
->>>>>>> a0f9c13f
 from analytics.db import connection_scope, ensure_dashboard_tables
 from analytics.price_distribution import (
     DistributionSummary,
@@ -75,9 +72,7 @@
     load_active_routes,
     load_truck_positions,
 )
-<<<<<<< HEAD
 from corkysoft.repo import ensure_schema as ensure_quote_schema
-=======
 from dashboard.components.maps import (
     _hex_to_rgb,
     build_route_map,
@@ -100,7 +95,6 @@
     persist_quote,
 )
 from corkysoft.routing import snap_coordinates_to_road
->>>>>>> a0f9c13f
 from corkysoft.schema import ensure_schema as ensure_core_schema
 from dashboard.components.quote_builder import render_quote_builder
 
@@ -118,8 +112,6 @@
     "#FECB52",
 ]
 _QUOTE_COUNTRY_STATE_KEY = "quote_builder_country"
-<<<<<<< HEAD
-=======
 def _initial_pin_state(result: QuoteResult) -> Dict[str, Any]:
     return {
         "origin": {
@@ -155,7 +147,6 @@
         state["destination"] = dest_state
     st.session_state["quote_pin_override"] = state
     return state
->>>>>>> a0f9c13f
 
 
 def _geojson_to_path(value: Any) -> Optional[List[List[float]]]:
@@ -168,8 +159,6 @@
     return [[float(lon), float(lat)] for lat, lon in coords]
 
 
-<<<<<<< HEAD
-=======
 def _pin_coordinates(entry: Dict[str, Any]) -> tuple[float, float]:
     lon = entry.get("lon")
     lat = entry.get("lat")
@@ -245,7 +234,6 @@
     entry["lat"] = current_lat
     st.session_state["quote_pin_override"] = st.session_state.get("quote_pin_override", {})
     return current_lon, current_lat
->>>>>>> a0f9c13f
 
 # -----------------------------------------------------------------------------
 # Compatibility shim for metro-distance filtering across branches/modules
@@ -1463,14 +1451,12 @@
         )
 
 
-<<<<<<< HEAD
 def _get_query_params() -> Dict[str, List[str]]:
     """Return query parameters as a dictionary of lists."""
     query_params = getattr(st, "query_params", None)
     if query_params is not None:
         return {key: query_params.get_all(key) for key in query_params.keys()}
     return st.experimental_get_query_params()
-=======
 def _format_route_label(route: pd.Series) -> str:
     origin = _first_non_empty(
         route,
@@ -1530,7 +1516,6 @@
             except (TypeError, ValueError):
                 continue
     return None
->>>>>>> a0f9c13f
 
 
 with connection_scope() as conn:
