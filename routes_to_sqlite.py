--- conflicted
+++ resolved
@@ -71,36 +71,7 @@
 def pelias_geocode(place: str, country: str):
     """
     Try a stricter AU-focused search first (address/street/locality layers),
-<<<<<<< HEAD
     then fall back to a looser text search. Returns a :class:`GeocodeResult`.
-=======
-    then fall back to a looser text search. Returns (lon, lat, label).
-    """
-    norm = normalize_au_address(place)
-    # Strict attempt
-    res = client.pelias_search(
-        text=f"{norm}, {country}",
-        layers=STRICT_PELIAS_LAYERS,
-        sources=STRICT_PELIAS_SOURCES,
-        size=1
-    )
-    feats = res.get("features") or []
-    if not feats:
-        # Fallback: looser search
-        res = client.pelias_search(text=f"{place}, {country}", size=1)
-        feats = res.get("features") or []
-        if not feats:
-            raise ValueError(f"No geocode found for: {place}, {country}")
-
-    f = feats[0]
-    lon, lat = f["geometry"]["coordinates"]
-    label = f["properties"].get("label") or f["properties"].get("name") or norm
-    return float(lon), float(lat), label
-
-def geocode_cached(conn: sqlite3.Connection, place: str, country: str):
-    """
-    Return (lon, lat, label?). Uses cache for coords; label is only returned when we geocode fresh.
->>>>>>> 4637adfc
     """
     return geocode_with_normalization(client, place, country)
 
