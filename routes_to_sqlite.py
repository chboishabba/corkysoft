--- conflicted
+++ resolved
@@ -88,7 +88,6 @@
     add("route_geojson", "TEXT")  # full driving lines
     conn.commit()
 
-<<<<<<< HEAD
 # ---------- Address normalization (AU-focused) ----------
 ABBREV = {
     " cr ": " Circuit ",
@@ -161,8 +160,6 @@
         raise ValueError(f"Unrecognised date format: {value!r}") from exc
 
 
-=======
->>>>>>> c70cf5ca
 # ---------- Geocoding helpers ----------
 STRICT_PELIAS_LAYERS = ["address", "street", "locality"]
 STRICT_PELIAS_SOURCES = ["osm", "wof"]
