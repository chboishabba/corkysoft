--- conflicted
+++ resolved
@@ -29,15 +29,7 @@
 
 
 try:  # pragma: no cover - availability exercised via tests
-<<<<<<< HEAD
-    from corkysoft.quote_service import (
-        COUNTRY_DEFAULT as _QUOTE_COUNTRY_DEFAULT,
-        geocode_cached,
-        get_ors_client as _get_ors_client,
-    )
-=======
     from corkysoft.routing import get_ors_client as _get_ors_client
->>>>>>> 0ae90de7
 except Exception:  # pragma: no cover - optional dependency
     _get_ors_client = None
     geocode_cached = None  # type: ignore[assignment]
