--- conflicted
+++ resolved
@@ -1076,7 +1076,6 @@
     if map_df.empty:
         return map_df
 
-<<<<<<< HEAD
     if "break_even_per_m3" in map_df.columns:
         break_even_series = pd.to_numeric(map_df["break_even_per_m3"], errors="coerce").fillna(break_even)
         price_series = pd.to_numeric(map_df["price_per_m3"], errors="coerce")
@@ -1088,12 +1087,10 @@
         map_df["profit_band"] = map_df["price_per_m3"].apply(
             lambda value: classify_profit_band(value, break_even)
         )
-=======
     map_df["profit_band"] = map_df["price_per_m3"].apply(lambda value: classify_profit_band(value, break_even))
     map_df["profitability_status"] = map_df["price_per_m3"].apply(
         lambda value: classify_profitability_status(value, break_even)
     )
->>>>>>> c85d6fb0
     map_df["colour"] = map_df["profit_band"].map(PROFITABILITY_COLOURS)
     map_df["colour"] = map_df["colour"].apply(
         lambda value: value if isinstance(value, (list, tuple)) else [128, 128, 128]
