--- conflicted
+++ resolved
@@ -6,11 +6,8 @@
 import re
 from dataclasses import dataclass
 from datetime import UTC, datetime
-<<<<<<< HEAD
-from typing import Any, Dict, Iterable, Literal, Optional, Sequence
-=======
-from typing import TYPE_CHECKING, Any, Iterable, Literal, Optional, Sequence
->>>>>>> d0199285
+from typing import Any, Dict, Iterable, Literal, Optional, Sequence, TYPE_CHECKING
+
 
 import numpy as np
 import pandas as pd
