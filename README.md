# corkysoft - bill gates' FOMO

A tool for estimating and optimising costs.
<img width="1580" height="1054" alt="image" src="https://github.com/user-attachments/assets/2e39742e-6cc2-472a-9304-11b98e2eb158" />
<img width="1711" height="104" alt="image" src="https://github.com/user-attachments/assets/21426440-2cf8-454d-9aee-a0842c7d80dc" />
<img width="596" height="67" alt="image" src="https://github.com/user-attachments/assets/03b0a748-fa3c-410b-a78c-1274f04efe97" />
<img width="2560" height="1337" alt="Screenshot_20251010_131404" src="https://github.com/user-attachments/assets/fe8af81e-d7e0-436c-8c62-9eb6ccef12c1" />
<img width="2114" height="982" alt="image" src="https://github.com/user-attachments/assets/c686b7a6-baec-4ee9-853f-e1ac11cd76ae" />
<img width="2153" height="637" alt="image" src="https://github.com/user-attachments/assets/0ccfb072-20a5-484e-971a-232b45aad957" />
<img width="955" height="1138" alt="image" src="https://github.com/user-attachments/assets/bb1c7b1d-31c4-460c-a294-5ea43bb0eca8" />
<img width="911" height="1033" alt="image" src="https://github.com/user-attachments/assets/bb7e6f1d-3776-477e-aa11-2bc84c635e71" />


# Route Distance & Cost Calculator (OpenRouteService + SQLite)

A Python utility that calculates driving distances, durations, and cost estimates between origins and destinations.  
It uses the [OpenRouteService API](https://openrouteservice.org) (ORS, open-source, OSM-backed) for geocoding and routing, and stores results in a local SQLite database for reuse.

---

## ✨ Features

- Calculate **driving distance** (km) and **duration** (hours) between city names or full street addresses.
- Estimate **billable costs** using an **hourly rate** and/or **per-km rate**.
- Store results in **SQLite** (`routes.db` by default).
- **Geocode caching** (avoids repeated lookups for the same city/address).
- **Address normalization** for Australian street abbreviations (e.g. `cr` → `Circuit`).
- Save **resolved addresses** and coordinates for clarity.
- Pretty, aligned `list` output.

---

## 📦 Installation

1. Clone this repo or copy `routes_to_sqlite.py`.
2. Install dependencies:

```bash
python3 -m venv .venv
source .venv/bin/activate
pip install openrouteservice
````

3. Get a free API key from [openrouteservice.org](https://openrouteservice.org/sign-up/).

---

## 🔑 Setup

Export your ORS API key:

```bash
export ORS_API_KEY="your_key_here"
```

Optional environment variables:

* `ROUTES_DB` → SQLite database path (default: `routes.db`)
* `ORS_COUNTRY` → Default country context (default: `Australia`)

---

## 🚀 Usage

Run the script directly:

```bash
python routes_to_sqlite.py <command> [options]
```

### Streamlit price distribution dashboard

The Streamlit app visualises historical jobs by $ per m³ with configurable break-even bands and CSV export.

Key visuals include:

- A histogram with break-even bands, a fitted bell curve, and kurtosis/skewness call-outs for quick shape diagnostics.
- Optional profitability tabs that compare $/m³ against $/km and contrast quoted vs cost-derived $/m³, including margin outlier tables.
- An interactive Mapbox view showing each route with selectable colouring (job, client, origin city, or destination city) and toggles to focus on lines or points when clusters get dense.
- A live network map that blends historical job filters with real-time truck telemetry, colouring corridors by profitability band and highlighting active trucks/routes.
- A dynamic break-even engine that recalculates per-job cost floors using network-wide fuel, driver, maintenance and overhead settings stored in `global_parameters`.
- Corridor insights summarising job counts, weighted $/m³ and below break-even ratios aggregated into bidirectional lanes for systemic diagnostics.
- A non-technical optimizer tab that recommends corridor price uplifts from the filtered data and offers a CSV export for action lists.

```bash
streamlit run streamlit_price_distribution.py
```

By default it reads from `routes.db`. Set `CORKYSOFT_DB` or `ROUTES_DB` to point at a different SQLite database.

<<<<<<< HEAD
### Export profitability summaries

Generate a CSV-ready snapshot of the current profitability filters using the
analytics helper:

```python
from analytics.db import get_connection
from analytics.price_distribution import build_profitability_export, load_historical_jobs

with get_connection() as conn:
    df, _ = load_historical_jobs(conn)
    export_df = build_profitability_export(df, break_even=250.0)
    export_df.to_csv("profitability_summary.csv", index=False)
```

The export includes the key distribution statistics, profitability bands, and
top/bottom corridor opportunities used throughout the dashboard for easy
reporting or spreadsheet analysis.
=======
### Corridor analytics

Use `aggregate_corridor_performance` to collapse the filtered dataset into bidirectional lanes and surface systemic KPIs:

```python
from analytics.price_distribution import aggregate_corridor_performance, load_historical_jobs
from analytics.db import connection_scope

with connection_scope() as conn:
    df, _ = load_historical_jobs(conn)

corridor_summary = aggregate_corridor_performance(df, break_even=250.0)
print(
    corridor_summary[
        [
            "corridor_pair",
            "job_count",
            "weighted_price_per_m3",
            "below_break_even_ratio",
        ]
    ].head()
)
```
>>>>>>> 0514970d

#### Mock telemetry ingestion

The Streamlit map expects live data in the `truck_positions` and `active_routes` tables. A mock ingestor keeps these tables fresh:

```bash
python -m analytics.ingest_live_data --interval 5 --iterations 0
```

- `--interval` controls the seconds between updates.
- `--iterations` can limit the run for testing (omit for a continuous loop).
- `--trucks` lets you specify custom truck IDs.

The script reuses historical jobs with geocoded origins/destinations and gracefully falls back to seeded depots so the map always has routes to display.

### Simplex profit optimiser

Use the :mod:`profit_optimizer` module to evaluate the most profitable mix of jobs or lanes when capacity is limited. Decision
variables represent candidate jobs and the coefficients in each constraint model business limits such as available truck hours,
packing teams, or market demand caps.

```python
from profit_optimizer import ProfitOptimizer

optimizer = ProfitOptimizer()
optimizer.add_variable("local_move", profit_per_unit=300.0, upper_bound=40)
optimizer.add_variable("interstate_move", profit_per_unit=500.0)
optimizer.add_constraint(
    "crew_hours",
    coefficients={"local_move": 2.0, "interstate_move": 3.0},
    rhs=120.0,
)
optimizer.add_constraint(
    "truck_days",
    coefficients={"local_move": 1.0, "interstate_move": 2.0},
    rhs=80.0,
)

result = optimizer.solve()
print(result.variable_values)  # -> {'local_move': 0.0, 'interstate_move': 40.0}
print(result.binding_constraints)  # -> ['crew_hours', 'truck_days']
```

Slack values and reduced costs in :class:`profit_optimizer.OptimizationResult` can be used for quick scenario planning, e.g. to
see how much spare capacity remains or whether adding new jobs would increase or decrease total profit.

### Commands

#### Add a job

```bash
python routes_to_sqlite.py add "Melbourne" "Sydney" --hourly 200 --perkm 0.8
```

#### Add jobs from a CSV

```bash
python routes_to_sqlite.py add-csv jobs.csv
```

`jobs.csv` must include headers:

```csv
origin,destination,hourly_rate,per_km_rate,country
Melbourne,Sydney,200,0.8,Australia
Adelaide,Melbourne,180,0.7,Australia
```

#### Process pending jobs

Fetch distances/durations from ORS and update the DB:

```bash
python routes_to_sqlite.py run
```

Example output:

```
[OK] #1 Melbourne → Sydney | 869.4 km | 9.33 h | $2,561.35
[OK] #2 Brisbane → Toowoomba | 125.6 km | 1.81 h | $463.04
```

#### List jobs

```bash
python routes_to_sqlite.py list
```

Example output:

```
ID    Origin             → Origin (resolved)             Destination         → Destination (resolved)          Km      Hours   Total $      Updated (UTC)
---------------------------------------------------------------------------------------------------------------------------------------------------------
5     Melbourne          Melbourne VIC, Australia        Brisbane            Brisbane QLD, Australia          1768.4   18.80   5,175.07     2025-10-02T14:46:00+00:00
1     Melbourne          Melbourne VIC, Australia        Sydney              Sydney NSW, Australia             869.4    9.33   2,561.35     2025-10-02T14:41:10+00:00
```

#### Import historical jobs

```bash
python routes_to_sqlite.py import-history historical_jobs.csv --geocode --route
```

`historical_jobs.csv` requires headers `date,origin,destination,m3,quoted_price,client`. The importer normalises whitespace and Australian postcodes, optionally geocodes/resolves addresses, and (with `--route`) enriches rows with travel distance/duration using OpenRouteService.

---

## 🗂 Database Schema

* **addresses**: normalised + geocoded address cache used by jobs and historical imports.
* **jobs**: origin/destination foreign keys into `addresses`, hourly/per-km rates, computed distance, duration, costs, resolved coordinates, timestamps.
* **geocode_cache**: cached lat/lon results keyed by `place,country`.
* **historical_jobs**: imported quotes with optional normalised addresses, postcodes, distance/duration enrichments and audit timestamps.
* **truck_positions**: latest lat/lon, status, heading and speed for each active truck.
* **active_routes**: in-flight jobs mapped to trucks with origin/destination coordinates, progress, ETA, profit-band overlays and profitability status tags.
* **lane_base_rates**: per-m³ and metro-hourly lane pricing keyed by corridor code.
* **modifier_fees**: flat / per-m³ / percentage surcharges such as difficult access or piano handling.
* **packing_rate_tiers**: tiered packing & unpacking rates by cubic metres.
* **seasonal_uplifts**: date-range percentage uplifts (e.g. Oct–Dec peak season).
* **depot_metro_zones**: depot centroids + radius used for the metro vs regional rule.
* **global_parameters**: key/value store for network break-even baselines (per-m³ bands) and underlying operating costs (fuel, driver, maintenance, overhead).

---

## ⚠️ Notes

* ORS free tier: **2,500 requests/day**.
* No live traffic data — estimates are based on OSM road networks.
* Be polite: the script has built-in backoff between requests.
* If a route fails (e.g. invalid address), the row remains pending.

---

## ✅ Roadmap / Ideas

* Add `--show-coords` to display lat/lon in `list`.
* Add cost breakdown columns (time vs distance).
* Optional export to CSV/Google Sheets.
* Streamlit price distribution dashboard with break-even bands.

---<|MERGE_RESOLUTION|>--- conflicted
+++ resolved
@@ -88,7 +88,6 @@
 
 By default it reads from `routes.db`. Set `CORKYSOFT_DB` or `ROUTES_DB` to point at a different SQLite database.
 
-<<<<<<< HEAD
 ### Export profitability summaries
 
 Generate a CSV-ready snapshot of the current profitability filters using the
@@ -107,7 +106,6 @@
 The export includes the key distribution statistics, profitability bands, and
 top/bottom corridor opportunities used throughout the dashboard for easy
 reporting or spreadsheet analysis.
-=======
 ### Corridor analytics
 
 Use `aggregate_corridor_performance` to collapse the filtered dataset into bidirectional lanes and surface systemic KPIs:
@@ -131,7 +129,6 @@
     ].head()
 )
 ```
->>>>>>> 0514970d
 
 #### Mock telemetry ingestion
 
