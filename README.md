--- conflicted
+++ resolved
@@ -97,12 +97,9 @@
 
 Inside the Quote builder tab you can expand the **Client details** panel to link the quote with an existing customer or create
 a new one. The UI highlights potential duplicates whenever the full name, phone number or complete address matches a stored
-<<<<<<< HEAD
 client so you can reuse or update the right record without losing context. If you just need a quick estimate, leave the client
 section blank (or enter partial contact info) and the quote will still be saved without forcing a client record to be created.
-=======
 client so you can reuse or update the right record without losing context.
->>>>>>> 9d937d9a
 
 ### Export profitability summaries
 
