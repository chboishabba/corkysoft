# corkysoft - bill gates' FOMO

A tool for estimating and optimising costs.
<img width="1580" height="1054" alt="image" src="https://github.com/user-attachments/assets/2e39742e-6cc2-472a-9304-11b98e2eb158" />
<img width="1711" height="104" alt="image" src="https://github.com/user-attachments/assets/21426440-2cf8-454d-9aee-a0842c7d80dc" />
<img width="596" height="67" alt="image" src="https://github.com/user-attachments/assets/03b0a748-fa3c-410b-a78c-1274f04efe97" />
<img width="2560" height="1337" alt="Screenshot_20251010_131404" src="https://github.com/user-attachments/assets/fe8af81e-d7e0-436c-8c62-9eb6ccef12c1" />


# Route Distance & Cost Calculator (OpenRouteService + SQLite)

A Python utility that calculates driving distances, durations, and cost estimates between origins and destinations.  
It uses the [OpenRouteService API](https://openrouteservice.org) (ORS, open-source, OSM-backed) for geocoding and routing, and stores results in a local SQLite database for reuse.

---

## ✨ Features

- Calculate **driving distance** (km) and **duration** (hours) between city names or full street addresses.
- Estimate **billable costs** using an **hourly rate** and/or **per-km rate**.
- Store results in **SQLite** (`routes.db` by default).
- **Geocode caching** (avoids repeated lookups for the same city/address).
- **Address normalization** for Australian street abbreviations (e.g. `cr` → `Circuit`).
- Save **resolved addresses** and coordinates for clarity.
- Pretty, aligned `list` output.

---

## 📦 Installation

1. Clone this repo or copy `routes_to_sqlite.py`.
2. Install dependencies:

```bash
python3 -m venv .venv
source .venv/bin/activate
pip install openrouteservice
````

3. Get a free API key from [openrouteservice.org](https://openrouteservice.org/sign-up/).

---

## 🔑 Setup

Export your ORS API key:

```bash
export ORS_API_KEY="your_key_here"
```

Optional environment variables:

* `ROUTES_DB` → SQLite database path (default: `routes.db`)
* `ORS_COUNTRY` → Default country context (default: `Australia`)

---

## 🚀 Usage

Run the script directly:

```bash
python routes_to_sqlite.py <command> [options]
```

### Streamlit price distribution dashboard

The Streamlit app visualises historical jobs by $ per m³ with configurable break-even bands and CSV export.

Key visuals include:

- A histogram with break-even bands, a fitted bell curve, and kurtosis/skewness call-outs for quick shape diagnostics.
- Optional profitability tabs that compare $/m³ against $/km and contrast quoted vs cost-derived $/m³, including margin outlier tables.
<<<<<<< HEAD
- An interactive Mapbox view showing each route with selectable colouring (job, client, origin city, or destination city) and toggles to focus on lines or points when clusters get dense.
=======
- A live network map that blends historical job filters with real-time truck telemetry, colouring corridors by profitability band and highlighting active trucks/routes.
>>>>>>> e1479110

```bash
streamlit run streamlit_price_distribution.py
```

By default it reads from `routes.db`. Set `CORKYSOFT_DB` or `ROUTES_DB` to point at a different SQLite database.

#### Mock telemetry ingestion

The Streamlit map expects live data in the `truck_positions` and `active_routes` tables. A mock ingestor keeps these tables fresh:

```bash
python -m analytics.ingest_live_data --interval 5 --iterations 0
```

- `--interval` controls the seconds between updates.
- `--iterations` can limit the run for testing (omit for a continuous loop).
- `--trucks` lets you specify custom truck IDs.

The script reuses historical jobs with geocoded origins/destinations and gracefully falls back to seeded depots so the map always has routes to display.

### Commands

#### Add a job

```bash
python routes_to_sqlite.py add "Melbourne" "Sydney" --hourly 200 --perkm 0.8
```

#### Add jobs from a CSV

```bash
python routes_to_sqlite.py add-csv jobs.csv
```

`jobs.csv` must include headers:

```csv
origin,destination,hourly_rate,per_km_rate,country
Melbourne,Sydney,200,0.8,Australia
Adelaide,Melbourne,180,0.7,Australia
```

#### Process pending jobs

Fetch distances/durations from ORS and update the DB:

```bash
python routes_to_sqlite.py run
```

Example output:

```
[OK] #1 Melbourne → Sydney | 869.4 km | 9.33 h | $2,561.35
[OK] #2 Brisbane → Toowoomba | 125.6 km | 1.81 h | $463.04
```

#### List jobs

```bash
python routes_to_sqlite.py list
```

Example output:

```
ID    Origin             → Origin (resolved)             Destination         → Destination (resolved)          Km      Hours   Total $      Updated (UTC)
---------------------------------------------------------------------------------------------------------------------------------------------------------
5     Melbourne          Melbourne VIC, Australia        Brisbane            Brisbane QLD, Australia          1768.4   18.80   5,175.07     2025-10-02T14:46:00+00:00
1     Melbourne          Melbourne VIC, Australia        Sydney              Sydney NSW, Australia             869.4    9.33   2,561.35     2025-10-02T14:41:10+00:00
```

---

## 🗂 Database Schema

* **addresses**: normalised + geocoded address cache used by jobs and historical imports.
* **jobs**: origin/destination foreign keys into `addresses`, hourly/per-km rates, computed distance, duration, costs, resolved coordinates, timestamps.
* **geocode_cache**: cached lat/lon results keyed by `place,country`.
* **truck_positions**: latest lat/lon, status, heading and speed for each active truck.
* **active_routes**: in-flight jobs mapped to trucks with origin/destination coordinates, progress, ETA and profit-band overlays.
* **lane_base_rates**: per-m³ and metro-hourly lane pricing keyed by corridor code.
* **modifier_fees**: flat / per-m³ / percentage surcharges such as difficult access or piano handling.
* **packing_rate_tiers**: tiered packing & unpacking rates by cubic metres.
* **seasonal_uplifts**: date-range percentage uplifts (e.g. Oct–Dec peak season).
* **depot_metro_zones**: depot centroids + radius used for the metro vs regional rule.

---

## ⚠️ Notes

* ORS free tier: **2,500 requests/day**.
* No live traffic data — estimates are based on OSM road networks.
* Be polite: the script has built-in backoff between requests.
* If a route fails (e.g. invalid address), the row remains pending.

---

## ✅ Roadmap / Ideas

* Add `--show-coords` to display lat/lon in `list`.
* Add cost breakdown columns (time vs distance).
* Optional export to CSV/Google Sheets.
* Streamlit price distribution dashboard with break-even bands.

---<|MERGE_RESOLUTION|>--- conflicted
+++ resolved
@@ -72,11 +72,8 @@
 
 - A histogram with break-even bands, a fitted bell curve, and kurtosis/skewness call-outs for quick shape diagnostics.
 - Optional profitability tabs that compare $/m³ against $/km and contrast quoted vs cost-derived $/m³, including margin outlier tables.
-<<<<<<< HEAD
 - An interactive Mapbox view showing each route with selectable colouring (job, client, origin city, or destination city) and toggles to focus on lines or points when clusters get dense.
-=======
 - A live network map that blends historical job filters with real-time truck telemetry, colouring corridors by profitability band and highlighting active trucks/routes.
->>>>>>> e1479110
 
 ```bash
 streamlit run streamlit_price_distribution.py
