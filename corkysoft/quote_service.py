--- conflicted
+++ resolved
@@ -1283,7 +1283,6 @@
     )
 
 
-<<<<<<< HEAD
 def _ephemeral_client_display(details: ClientDetails) -> Optional[str]:
     display = details.display_name()
     if display:
@@ -1295,8 +1294,6 @@
     return None
 
 
-=======
->>>>>>> 9d937d9a
 def _ensure_client_record(
     conn: sqlite3.Connection,
     inputs: QuoteInput,
@@ -1316,16 +1313,13 @@
             return client_id, display
 
     if details and details.has_any_data():
-<<<<<<< HEAD
         normalized_details = ClientDetails(
-=======
         if not details.has_identity():
             raise ValueError(
                 "Client requires a company name or both first and last names to be saved."
             )
 
         new_details = ClientDetails(
->>>>>>> 9d937d9a
             first_name=details.first_name,
             last_name=details.last_name,
             company_name=details.company_name,
@@ -1339,15 +1333,12 @@
             country=details.country or inputs.country,
             notes=details.notes,
         )
-<<<<<<< HEAD
 
         if not normalized_details.has_identity():
             inputs.client_details = normalized_details
             display = _ephemeral_client_display(normalized_details)
             return None, display
 
-=======
->>>>>>> 9d937d9a
         cursor = conn.execute(
             """
             INSERT INTO clients (
@@ -1357,7 +1348,6 @@
             ) VALUES (?, ?, ?, ?, ?, ?, ?, ?, ?, ?, ?, ?, ?, ?)
             """,
             (
-<<<<<<< HEAD
                 normalized_details.first_name,
                 normalized_details.last_name,
                 normalized_details.company_name,
@@ -1370,7 +1360,6 @@
                 normalized_details.postcode,
                 normalized_details.country,
                 normalized_details.notes,
-=======
                 new_details.first_name,
                 new_details.last_name,
                 new_details.company_name,
@@ -1383,21 +1372,17 @@
                 new_details.postcode,
                 new_details.country,
                 new_details.notes,
->>>>>>> 9d937d9a
                 timestamp,
                 timestamp,
             ),
         )
         client_id = int(cursor.lastrowid)
-<<<<<<< HEAD
         display = normalized_details.display_name() or f"Client #{client_id}"
         inputs.client_id = client_id
         inputs.client_details = normalized_details
-=======
         display = new_details.display_name() or f"Client #{client_id}"
         inputs.client_id = client_id
         inputs.client_details = new_details
->>>>>>> 9d937d9a
         return client_id, display
 
     return None, None
