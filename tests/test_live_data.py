--- conflicted
+++ resolved
@@ -224,49 +224,39 @@
         conn.close()
 
 
-<<<<<<< HEAD
 def test_ingest_clamps_progress_before_time_projections():
     conn = _build_conn()
     try:
         harness = TruckTelemetryHarness(conn)
         recorded_at = datetime(2024, 1, 1, 10, 0, tzinfo=UTC)
-=======
 def test_ingest_preserves_zero_coordinates():
     conn = _build_conn()
     try:
         harness = TruckTelemetryHarness(conn)
         recorded_at = datetime(2024, 1, 3, 9, 0, tzinfo=UTC)
->>>>>>> 660aba04
 
         harness.ingest(
             [
                 TruckGpsSnapshot(
-<<<<<<< HEAD
                     truck_id="CLAMP-1",
-=======
                     truck_id="ZERO-1",
->>>>>>> 660aba04
                     lat=-27.4705,
                     lon=153.0260,
                     status="en_route",
                     recorded_at=recorded_at,
                     job_id=1,
-<<<<<<< HEAD
                     progress=1.2,
                     travel_seconds=3600.0,
-=======
                     origin_lat=0.0,
                     origin_lon=153.0260,
                     dest_lat=None,
                     dest_lon=0.0,
->>>>>>> 660aba04
                 )
             ]
         )
 
         row = conn.execute(
             """
-<<<<<<< HEAD
             SELECT progress, started_at, eta, travel_seconds
             FROM active_routes
             WHERE truck_id = ?
@@ -284,7 +274,6 @@
         expected_started = recorded_at - timedelta(seconds=travel_seconds)
         assert started_at == expected_started
         assert eta == expected_started + timedelta(seconds=travel_seconds)
-=======
             SELECT origin_lat, origin_lon, dest_lat, dest_lon
             FROM active_routes
             WHERE truck_id=?
@@ -297,7 +286,6 @@
         assert row["origin_lon"] == pytest.approx(153.0260)
         assert row["dest_lon"] == 0.0
         assert row["dest_lat"] == pytest.approx(-33.8688)
->>>>>>> 660aba04
     finally:
         conn.close()
 
