from __future__ import annotations

from datetime import date
import sqlite3
import warnings
from typing import Any

import pytest

np = pytest.importorskip("numpy")
pd = pytest.importorskip("pandas")

from analytics.db import ensure_global_parameters_table, set_parameter_value
from analytics.price_distribution import (
    BREAK_EVEN_KEY,
    DRIVER_COST_KEY,
    FUEL_COST_KEY,
    MAINTENANCE_COST_KEY,
    OVERHEAD_COST_KEY,
    aggregate_corridor_performance,
    build_isochrone_polygons,
    build_heatmap_source,
    create_histogram,
    create_metro_profitability_figure,
    create_m3_margin_figure,
    create_m3_vs_km_figure,
    build_profitability_export,
    _deduplicate_columns,
    enrich_missing_route_coordinates,
    filter_jobs_by_distance,
    filter_metro_jobs,
    filter_routes_by_country,
    import_historical_jobs_from_dataframe,
    load_historical_jobs,
    load_live_jobs,
    prepare_metric_route_map_data,
    prepare_profitability_route_data,
    prepare_route_map_data,
    summarise_distribution,
    summarise_profitability,
)
from streamlit_price_distribution import build_route_map


def build_conn() -> sqlite3.Connection:
    conn = sqlite3.connect(":memory:")
    ensure_global_parameters_table(conn)
    conn.execute(
        """
        CREATE TABLE addresses (
            id INTEGER PRIMARY KEY,
            raw_input TEXT NOT NULL,
            normalized TEXT,
            street_number TEXT,
            street_name TEXT,
            street_type TEXT,
            unit_number TEXT,
            city TEXT,
            state TEXT,
            postcode TEXT,
            country TEXT,
            lon REAL,
            lat REAL,
            UNIQUE(normalized, country)
        )
        """
    )
    conn.execute(
        """
        CREATE TABLE historical_jobs (
            id INTEGER PRIMARY KEY,
            job_date TEXT,
            client TEXT,
            origin_address_id INTEGER,
            destination_address_id INTEGER,
            volume_m3 REAL,
            revenue_total REAL,
            distance_km REAL,
            final_cost REAL,
            FOREIGN KEY(origin_address_id) REFERENCES addresses(id),
            FOREIGN KEY(destination_address_id) REFERENCES addresses(id)
        )
        """
    )
    conn.execute(
        """
        CREATE TABLE jobs (
            id INTEGER PRIMARY KEY,
            job_date TEXT,
            client TEXT,
            origin TEXT,
            destination TEXT,
            volume_m3 REAL,
            revenue_total REAL,
            distance_km REAL,
            final_cost REAL,
            origin_postcode TEXT,
            destination_postcode TEXT,
            origin_lat REAL,
            origin_lon REAL,
            dest_lat REAL,
            dest_lon REAL,
            updated_at TEXT
        )
        """
    )
    addresses = [
        (
            1,
            "Brisbane, QLD",
            "BRISBANE QLD",
            None,
            None,
            None,
            None,
            "Brisbane",
            "QLD",
            "4000",
            "Australia",
            153.0260,
            -27.4705,
        ),
        (
            2,
            "Sydney, NSW",
            "SYDNEY NSW",
            None,
            None,
            None,
            None,
            "Sydney",
            "NSW",
            "2000",
            "Australia",
            151.2093,
            -33.8688,
        ),
        (
            3,
            "Melbourne, VIC",
            "MELBOURNE VIC",
            None,
            None,
            None,
            None,
            "Melbourne",
            "VIC",
            "3000",
            "Australia",
            144.9631,
            -37.8136,
        ),
        (
            4,
            "Cairns, QLD",
            "CAIRNS QLD",
            None,
            None,
            None,
            None,
            "Cairns",
            "QLD",
            "4870",
            "Australia",
            145.7700,
            -16.9200,
        ),
    ]
    conn.executemany(
        """
        INSERT INTO addresses (
            id,
            raw_input,
            normalized,
            street_number,
            street_name,
            street_type,
            unit_number,
            city,
            state,
            postcode,
            country,
            lon,
            lat
        ) VALUES (?, ?, ?, ?, ?, ?, ?, ?, ?, ?, ?, ?, ?)
        """,
        addresses,
    )
    jobs = [
        (1, "2024-01-05", "Acme", 1, 2, 50, 15000, 920.0, 11800),
        (2, "2024-01-18", "Acme", 1, 3, 40, 9000, 1680.0, 7200),
        (3, "2024-02-01", "Beta", 4, 2, 30, 6000, 2400.0, 5100),
        (4, "2024-02-10", "Gamma", 4, 3, 20, 3200, 2700.0, 3600),
    ]
    conn.executemany(
        "INSERT INTO historical_jobs VALUES (?, ?, ?, ?, ?, ?, ?, ?, ?)",
        jobs,
    )
    live_jobs = [
        (
            101,
            "2024-02-12",
            "Acme",
            "Brisbane",
            "Sydney",
            48.0,
            15600.0,
            920.0,
            12100.0,
            "4000",
            "2000",
            -27.4705,
            153.0260,
            -33.8688,
            151.2093,
            "2024-02-15T03:15:00Z",
        ),
        (
            102,
            "2024-02-20",
            "Beta",
            "Cairns",
            "Sydney",
            30.0,
            8700.0,
            2400.0,
            6000.0,
            "4870",
            "2000",
            -16.9200,
            145.7700,
            -33.8688,
            151.2093,
            "2024-02-21T08:45:00Z",
        ),
        (
            103,
            "2024-03-05",
            "Delta",
            "Brisbane",
            "Melbourne",
            38.0,
            11875.0,
            1680.0,
            9100.0,
            "4000",
            "3000",
            -27.4705,
            153.0260,
            -37.8136,
            144.9631,
            "2024-03-06T11:30:00Z",
        ),
    ]
    conn.executemany(
        """
        INSERT INTO jobs (
            id, job_date, client, origin, destination, volume_m3, revenue_total,
            distance_km, final_cost, origin_postcode, destination_postcode,
            origin_lat, origin_lon, dest_lat, dest_lon, updated_at
        ) VALUES (?, ?, ?, ?, ?, ?, ?, ?, ?, ?, ?, ?, ?, ?, ?, ?)
        """,
        live_jobs,
    )
    conn.commit()
    set_parameter_value(conn, FUEL_COST_KEY, 1.0, "Test fuel per km")
    set_parameter_value(conn, DRIVER_COST_KEY, 4.0, "Test driver per km")
    set_parameter_value(conn, MAINTENANCE_COST_KEY, 0.5, "Test maintenance per km")
    set_parameter_value(conn, OVERHEAD_COST_KEY, 2000.0, "Test overhead per job")
    set_parameter_value(conn, BREAK_EVEN_KEY, 250.0, "Test break-even")
    return conn


@pytest.fixture()
def metro_profitability_df():
    return pd.DataFrame(
        {
            "price_per_m3": [280.0, 320.0, 260.0, 310.0],
            "revenue_per_km": [8.5, 7.2, 6.8, 9.1],
            "margin_per_m3": [45.0, 55.0, 28.0, 60.0],
            "margin_per_m3_pct": [0.19, 0.21, 0.12, 0.24],
            "final_cost_per_m3": [235.0, 265.0, 232.0, 250.0],
            "distance_km": [45.0, 180.0, 75.0, 95.0],
            "client_display": ["Acme", "Acme", "Beta", "Delta"],
            "corridor_display": [
                "BNE-SYD",
                "SYD-MEL",
                "BNE-IPS",
                "BNE-GC",
            ],
        }
    )


def test_load_historical_jobs_filters_by_client_and_corridor():
    conn = build_conn()
    try:
        df, mapping = load_historical_jobs(
            conn,
            start_date=pd.Timestamp("2024-01-01"),
            end_date=pd.Timestamp("2024-01-31"),
            clients=["Acme"],
        )
        assert len(df) == 2
        assert mapping.volume == "volume_m3"
        assert np.isclose(df["price_per_m3"].iloc[0], 300.0)
        assert "revenue_per_km" in df.columns
        assert np.isclose(df["revenue_per_km"].iloc[0], 15000 / 920.0)
        assert "final_cost_per_m3" in df.columns
        assert np.isclose(df["final_cost_per_m3"].iloc[0], 11800 / 50)
        assert np.isclose(df["margin_per_m3"].iloc[0], 300.0 - (11800 / 50))

        assert np.isclose(df["break_even_total"].iloc[0], 7060.0)
        assert np.isclose(df["break_even_per_m3"].iloc[0], 141.2)
        assert np.isclose(df["margin_vs_break_even"].iloc[0], 158.8)
        assert (df["margin_vs_break_even"].iloc[1]) < 0

        corridor = df["corridor_display"].iloc[0]
        df_filtered, _ = load_historical_jobs(
            conn,
            corridor=corridor,
        )
        assert df_filtered["corridor_display"].unique().tolist() == [corridor]

        df_postcode, _ = load_historical_jobs(conn, postcode_prefix="48")
        assert set(df_postcode["origin"].unique()) == {"Cairns"}
    finally:
        conn.close()


def test_load_historical_jobs_accepts_python_date_objects():
    conn = build_conn()
    try:
        df, _ = load_historical_jobs(
            conn,
            start_date=date(2024, 2, 1),
            end_date=date(2024, 2, 28),
        )
        assert len(df) == 2
        assert df["job_date"].min() >= pd.Timestamp("2024-02-01")
        assert df["job_date"].max() <= pd.Timestamp("2024-02-28")
    finally:
        conn.close()


def test_load_live_jobs_supports_filters():
    conn = build_conn()
    try:
        df, mapping = load_live_jobs(
            conn,
            start_date=pd.Timestamp("2024-02-01"),
            end_date=pd.Timestamp("2024-02-28"),
            clients=["Acme"],
            corridor="Brisbane → Sydney",
        )
        assert not df.empty
        assert mapping.volume == "volume_m3"
        assert set(df["client_display"]) == {"Acme"}
        assert all(df["corridor_display"] == "Brisbane → Sydney")
        assert "price_per_m3" in df.columns
        assert "break_even_per_m3" in df.columns

        df_postcode, _ = load_live_jobs(conn, postcode_prefix="48")
        assert set(df_postcode["client_display"].unique()) == {"Beta"}
    finally:
        conn.close()


def test_load_historical_jobs_handles_duplicate_columns():
    conn = build_conn()
    try:
        conn.execute("ALTER TABLE historical_jobs ADD COLUMN origin TEXT")
        conn.execute("ALTER TABLE historical_jobs ADD COLUMN destination TEXT")
        conn.execute("ALTER TABLE historical_jobs ADD COLUMN origin_postcode TEXT")
        conn.execute(
            "ALTER TABLE historical_jobs ADD COLUMN destination_postcode TEXT"
        )
        conn.execute(
            "UPDATE historical_jobs SET origin = 'Legacy', destination = 'Legacy'"
        )
        conn.commit()

        df, mapping = load_historical_jobs(conn)
        assert not df.empty
        assert mapping.origin == "origin"
        assert mapping.destination == "destination"
        assert "corridor_display" in df.columns
        assert df["corridor_display"].notna().all()
        assert "Legacy" not in set(df["origin"].astype(str))
    finally:
        conn.close()


def test_load_historical_jobs_parses_dayfirst_dates_without_warnings():
    conn = build_conn()
    try:
        dayfirst_dates = {
            1: "05/01/2024",
            2: "18/01/2024",
            3: "01/02/2024",
            4: "10/02/2024",
        }
        for job_id, date_str in dayfirst_dates.items():
            conn.execute(
                "UPDATE historical_jobs SET job_date = ? WHERE id = ?",
                (date_str, job_id),
            )
        conn.commit()

        with warnings.catch_warnings(record=True) as caught:
            warnings.simplefilter("always")
            df, mapping = load_historical_jobs(conn)
        assert caught == []

        assert mapping.date == "job_date"
        expected_dates = [
            pd.Timestamp("2024-01-05"),
            pd.Timestamp("2024-01-18"),
            pd.Timestamp("2024-02-01"),
            pd.Timestamp("2024-02-10"),
        ]
        assert df[mapping.date].tolist() == expected_dates
        assert str(df[mapping.date].dtype).startswith("datetime64[ns]")

        with warnings.catch_warnings(record=True) as caught:
            warnings.simplefilter("always")
            filtered_df, filtered_mapping = load_historical_jobs(
                conn, start_date=pd.Timestamp("2024-02-01")
            )
        assert caught == []
        assert filtered_mapping.date == mapping.date
        assert filtered_df[filtered_mapping.date].tolist() == expected_dates[2:]
    finally:
        conn.close()


def test_filter_metro_jobs_handles_missing_distances(metro_profitability_df):
    df = metro_profitability_df.copy()
    df.loc[len(df)] = {
        "price_per_m3": 300.0,
        "revenue_per_km": 8.0,
        "margin_per_m3": 40.0,
        "margin_per_m3_pct": 0.18,
        "final_cost_per_m3": 260.0,
        "distance_km": np.nan,
        "client_display": "Zeta",
        "corridor_display": "MEL-CBD",
    }

    filtered = filter_metro_jobs(df, max_distance_km=100.0)
    assert set(filtered["distance_km"].tolist()) == {45.0, 75.0, 95.0}
    # Ensure original frame was not modified
    assert len(df) == 5


def test_filter_jobs_by_distance_gracefully_handles_missing_column():
    df = pd.DataFrame({"price_per_m3": [200.0, 210.0]})

    filtered = filter_jobs_by_distance(df, metro_only=True)

    pd.testing.assert_frame_equal(filtered, df)
    assert filtered is not df

    df_with_alternative = pd.DataFrame(
        {"distance": [50.0, 150.0], "value": [1, 2], "price_per_m3": [300.0, 200.0]}
    )

    alternative_filtered = filter_jobs_by_distance(
        df_with_alternative, metro_only=True, threshold_km=100.0
    )

    assert list(alternative_filtered["value"]) == [1]
    assert "distance_km" in alternative_filtered.columns
    assert alternative_filtered["distance_km"].iloc[0] == pytest.approx(50.0)


def test_filter_routes_by_country_matches_any_known_country_column():
    routes = pd.DataFrame(
        {
            "origin_country": ["Australia", "New Zealand", None],
            "destination_country": ["Australia", "Australia", "New Zealand"],
            "label": ["AUS-AUS", "NZ-AUS", "Unknown"],
        }
    )

    filtered_au = filter_routes_by_country(routes, "Australia")
    assert list(filtered_au["label"]) == ["AUS-AUS", "NZ-AUS"]

    filtered_nz = filter_routes_by_country(routes, "New Zealand")
    assert list(filtered_nz["label"]) == ["NZ-AUS", "Unknown"]


def test_summarise_distribution_and_histogram():
    conn = build_conn()
    try:
        df, _ = load_historical_jobs(conn)
        summary = summarise_distribution(df, 250.0)
        assert summary.job_count == 4
        assert summary.priced_job_count == 4
        assert pytest.approx(summary.median, rel=1e-6) == 212.5
        assert summary.below_break_even_count == 3
        assert pytest.approx(summary.mean, rel=1e-6) == 221.25
        assert summary.std_dev == pytest.approx(58.93145736079048, rel=1e-6)
        assert summary.kurtosis == pytest.approx(1.0750900809640118, rel=1e-6)
        assert summary.skewness == pytest.approx(0.8112380153711554, rel=1e-6)

        fig = create_histogram(df, 250.0, bins=10)
        # Expect one trace for the histogram and vertical lines as shapes
        assert fig.data[0].type == "histogram"
        assert any(trace.type == "scatter" for trace in fig.data[1:])
        band_labels = {getattr(ann, "text", None) for ann in fig.layout.annotations}
        assert {"Break-even", "+10%", "-10%"}.issubset(band_labels)
        assert any("kurtosis" in getattr(ann, "text", "") for ann in fig.layout.annotations)
        band_labels.discard(None)
        assert {"Break-even", "+10%", "-10%"}.issubset(band_labels)
        assert any("kurtosis" in (getattr(ann, "text", "") or "") for ann in fig.layout.annotations)
    finally:
        conn.close()


def test_profitability_summary_and_views():
    conn = build_conn()
    try:
        df, _ = load_historical_jobs(conn)
        profitability = summarise_profitability(df)
        assert profitability.revenue_per_km_median == pytest.approx(3.9285714285714284, rel=1e-6)
        assert profitability.revenue_per_km_mean == pytest.approx(6.3366689671037495, rel=1e-6)
        assert profitability.margin_per_m3_median == pytest.approx(37.5, rel=1e-6)
        assert profitability.margin_per_m3_pct_median == pytest.approx(0.21323529411764708, rel=1e-6)
        assert profitability.margin_total_median == pytest.approx(1350.0, rel=1e-6)
        assert profitability.margin_total_pct_median == pytest.approx(0.21323529411764708, rel=1e-6)

        km_fig = create_m3_vs_km_figure(df)
        assert any(trace.type == "scatter" for trace in km_fig.data)
        assert km_fig.layout.title.text.startswith("m³ vs km")

        margin_fig = create_m3_margin_figure(df)
        marker_traces = [trace for trace in margin_fig.data if getattr(trace, "mode", "").startswith("markers")]
        line_traces = [trace for trace in margin_fig.data if getattr(trace, "mode", "") == "lines"]
        assert marker_traces
        assert line_traces
    finally:
        conn.close()


def test_build_profitability_export_shapes_summary_and_corridors():
    conn = build_conn()
    try:
        df, _ = load_historical_jobs(conn)
        export_df = build_profitability_export(df, break_even=250.0, top_n_corridors=2)

        assert list(export_df.columns) == ["section", "metric", "value", "unit", "notes"]

        jobs_row = export_df[export_df["metric"] == "Jobs analysed"].iloc[0]
        assert jobs_row["value"] == 4

        below_break_even = export_df[export_df["metric"] == "Below break-even jobs"].iloc[0]
        assert below_break_even["value"] == 3
        assert "75.0%" in below_break_even["notes"]

        median_price = export_df[export_df["metric"] == "Median price per m³"].iloc[0]
        assert pytest.approx(median_price["value"], rel=1e-6) == 212.5

        top_corridors = export_df[export_df["metric"].str.startswith("Top corridor")]
        assert {"Brisbane → Sydney", "Brisbane → Melbourne"}.issubset(
            set(top_corridors["value"])
        )

        lowest_corridors = export_df[export_df["metric"].str.startswith("Lowest margin corridor")]
        assert "Cairns → Melbourne" in set(lowest_corridors["value"])

        below_corridors = export_df[export_df["metric"] == "Corridors below break-even"].iloc[0]
        assert "Cairns → Melbourne" in below_corridors["value"]
    finally:
        conn.close()


def test_create_metro_profitability_figure_has_multiple_traces(metro_profitability_df):
    fig = create_metro_profitability_figure(metro_profitability_df, max_distance_km=120.0)
    assert len(fig.data) >= 2
    assert any(trace.type == "scatter" for trace in fig.data)
    assert any(trace.type == "histogram" for trace in fig.data)


def test_prepare_profitability_route_data_tags_profitability():
    df = pd.DataFrame(
        {
            "id": [1, 2, 3, 4, 5, 6],
            "origin_lat": [-27.4705] * 6,
            "origin_lon": [153.0260] * 6,
            "dest_lat": [
                -33.8688,
                -33.8688,
                -33.8688,
                -37.8136,
                -37.8136,
                -31.9505,
            ],
            "dest_lon": [
                151.2093,
                151.2093,
                151.2093,
                144.9631,
                144.9631,
                115.8605,
            ],
            "price_per_m3": [240.0, 240.0, 240.0, 252.0, 252.0, 310.0],
            "corridor_display": [
                "Brisbane → Sydney",
                "Brisbane → Sydney",
                "Brisbane → Sydney",
                "Brisbane → Melbourne",
                "Brisbane → Melbourne",
                "Brisbane → Perth",
            ],
        }
    )

    result = prepare_profitability_route_data(df, break_even=250.0)
    unique = result.drop_duplicates("lane_key")

    statuses = unique.set_index("corridor_display")["profitability_status"].to_dict()

    assert statuses["Brisbane → Sydney"] == "Loss-leading"
    assert statuses["Brisbane → Melbourne"] == "Break-even"
    assert statuses["Brisbane → Perth"] == "Profitable"

    widths = unique.set_index("corridor_display")["line_width"].to_dict()
    assert widths["Brisbane → Sydney"] > widths["Brisbane → Melbourne"] > widths["Brisbane → Perth"]

    for _, row in unique.iterrows():
        tooltip = row["tooltip"]
        assert row["corridor_display"] in tooltip
        assert "per m³" in tooltip
        assert "job" in tooltip

    first_polygon = unique.iloc[0]["route_polygon"]
    assert isinstance(first_polygon, list)
    assert len(first_polygon) == 4
    origin = [df.iloc[0]["origin_lon"], df.iloc[0]["origin_lat"]]
    destination = [df.iloc[0]["dest_lon"], df.iloc[0]["dest_lat"]]
    assert pytest.approx(first_polygon[0][0]) == origin[0]
    assert pytest.approx(first_polygon[0][1]) == origin[1]
    assert pytest.approx(first_polygon[2][0]) == destination[0]
    assert pytest.approx(first_polygon[2][1]) == destination[1]
    assert first_polygon[1] != origin
    assert first_polygon[3] != destination

    for fill in unique["fill_colour"]:
        assert len(fill) == 4
        assert all(0 <= component <= 255 for component in fill)


def test_prepare_profitability_route_data_uses_row_break_even_values():
    df = pd.DataFrame(
        {
            "id": [1, 2, 3],
            "origin_lat": [-27.4705, -27.4705, -27.4705],
            "origin_lon": [153.0260, 153.0260, 153.0260],
            "dest_lat": [-33.8688, -37.8136, -31.9505],
            "dest_lon": [151.2093, 144.9631, 115.8605],
            "price_per_m3": [220.0, 220.0, 220.0],
            "break_even_per_m3": [200.0, 220.0, 250.0],
            "corridor_display": [
                "Brisbane → Sydney",
                "Brisbane → Melbourne",
                "Brisbane → Perth",
            ],
        }
    )

    result = prepare_profitability_route_data(df, break_even=230.0)
    unique = result.drop_duplicates("lane_key")
    statuses = unique.set_index("corridor_display")["profitability_status"].to_dict()

    assert statuses["Brisbane → Sydney"] == "Profitable"
    assert statuses["Brisbane → Melbourne"] == "Break-even"
    assert statuses["Brisbane → Perth"] == "Loss-leading"


def test_prepare_route_map_data_filters_missing_coordinates():
    df = pd.DataFrame(
        {
            "id": [1, 2],
            "origin_lat": [-27.0, None],
            "origin_lon": [153.0, 150.0],
            "dest_lat": [-33.0, -35.0],
            "dest_lon": [151.0, None],
        }
    )

    result = prepare_route_map_data(df, "id")
    assert len(result) == 1
    assert result.iloc[0]["id"] == 1
    assert result.iloc[0]["map_colour_value"] == "1"
    assert result.iloc[0]["map_colour_display"] == "1"


def test_deduplicate_columns_preserves_coordinate_values():
    df = pd.DataFrame(
        [
            [
                1,
                -27.4705,
                np.nan,
                153.0260,
                np.nan,
                -33.8688,
                np.nan,
                151.2093,
                np.nan,
                "Below break-even",
            ],
            [
                2,
                -16.9200,
                np.nan,
                145.7700,
                np.nan,
                -27.4705,
                np.nan,
                153.0260,
                np.nan,
                "0-50 above break-even",
            ],
        ],
        columns=[
            "id",
            "origin_lat",
            "origin_lat",
            "origin_lon",
            "origin_lon",
            "dest_lat",
            "dest_lat",
            "dest_lon",
            "dest_lon",
            "profit_band",
        ],
    )

    deduplicated = _deduplicate_columns(df)

    assert not deduplicated.columns.duplicated().any()
    assert deduplicated["origin_lat"].tolist() == pytest.approx([-27.4705, -16.92])
    assert deduplicated["origin_lon"].tolist() == pytest.approx([153.026, 145.77])
    assert deduplicated["dest_lat"].tolist() == pytest.approx([-33.8688, -27.4705])
    assert deduplicated["dest_lon"].tolist() == pytest.approx([151.2093, 153.026])

    prepared = prepare_route_map_data(deduplicated, "profit_band")

    assert len(prepared) == len(df)
    assert prepared["id"].tolist() == [1, 2]
    assert set(prepared["map_colour_value"]) == {
        "Below break-even",
        "0-50 above break-even",
    }


def test_prepare_metric_route_map_data_filters_and_formats_values():
    df = pd.DataFrame(
        {
            "id": [1, 2, 3],
            "origin_lat": [-27.0, -33.0, -23.0],
            "origin_lon": [153.0, 151.0, 150.0],
            "dest_lat": [-33.0, -35.0, -37.0],
            "dest_lon": [151.0, 149.0, 144.0],
            "margin_per_m3": [120.0, None, 85.5],
        }
    )

    result = prepare_metric_route_map_data(
        df,
        "margin_per_m3",
        format_spec="currency_per_m3",
    )

    assert set(result.columns) >= {
        "map_colour_value",
        "map_colour_display",
    }
    assert len(result) == 2
    values = result["map_colour_value"].tolist()
    assert values == [120.0, 85.5]
    displays = result["map_colour_display"].tolist()
    assert displays == ["$120.00/m³", "$85.50/m³"]


def test_prepare_metric_route_map_data_requires_numeric_values():
    df = pd.DataFrame(
        {
            "origin_lat": [-27.0, -33.0],
            "origin_lon": [153.0, 151.0],
            "dest_lat": [-33.0, -35.0],
            "dest_lon": [151.0, 149.0],
            "margin_total": [2500.0, "not-a-number"],
        }
    )

    result = prepare_metric_route_map_data(df, "margin_total", format_spec="currency")
    assert len(result) == 1
    assert result.iloc[0]["map_colour_value"] == 2500.0
    assert result.iloc[0]["map_colour_display"] == "$2,500.00"


<<<<<<< HEAD
def test_build_route_map_categorical_hover_text_includes_route_details():
    df = pd.DataFrame(
        [
            {
                "id": 1001,
                "map_colour_value": "Client A",
                "map_colour_display": "Client A",
                "origin_city": "Brisbane",
                "destination_city": "Sydney",
                "origin_lat": -27.4705,
                "origin_lon": 153.0260,
                "dest_lat": -33.8688,
                "dest_lon": 151.2093,
                "route_path": [
                    {"lat": -27.4705, "lon": 153.0260},
                    {"lat": -30.0, "lon": 150.0},
=======
def test_build_route_map_hovertext_includes_route_labels_categorical():
    df = pd.DataFrame(
        [
            {
                "id": 1,
                "map_colour_value": "Client A",
                "map_colour_display": "Client A",
                "origin_city": "Melbourne",
                "origin_lat": -37.8136,
                "origin_lon": 144.9631,
                "destination_city": "Sydney",
                "dest_lat": -33.8688,
                "dest_lon": 151.2093,
                "route_path": [
                    {"lat": -37.8136, "lon": 144.9631},
                    {"lat": -35.5, "lon": 148.0},
>>>>>>> 01d70d12
                    {"lat": -33.8688, "lon": 151.2093},
                ],
            }
        ]
    )

    figure = build_route_map(
        df,
        "Client",
        show_routes=True,
        show_points=True,
        colour_mode="categorical",
    )

<<<<<<< HEAD
    line_trace = next(
        trace for trace in figure.data if getattr(trace, "mode", "") == "lines"
    )
    line_text = [text for text in line_trace.text if text]
    assert line_text and all("Route: Brisbane → Sydney" in text for text in line_text)

    marker_trace = next(
        trace for trace in figure.data if getattr(trace, "mode", "") == "markers"
    )
    marker_texts = list(marker_trace.text)
    assert marker_texts and all(
        "Route: Brisbane → Sydney" in text for text in marker_texts
    )
    assert any("Stop: Origin" in text for text in marker_texts)
    assert any("Stop: Destination" in text for text in marker_texts)
=======
    line_traces = [trace for trace in figure.data if getattr(trace, "mode", "") == "lines"]
    assert line_traces, "Expected a line trace when routes are requested"
    route_texts = [text for text in list(getattr(line_traces[0], "text", [])) if text]
    assert route_texts, "Route trace should include hover text"
    assert all("Route: Melbourne → Sydney" in text for text in route_texts)
    assert line_traces[0].hovertemplate == "%{text}<extra></extra>"

    marker_traces = [trace for trace in figure.data if getattr(trace, "mode", "") == "markers"]
    assert marker_traces, "Expected marker traces when points are requested"
    marker_texts = list(getattr(marker_traces[0], "text", []))
    assert marker_texts, "Marker trace should include hover text"
    assert any("Point: Origin" in text for text in marker_texts)
    assert any("Point: Destination" in text for text in marker_texts)
    assert all("Route: Melbourne → Sydney" in text for text in marker_texts)
    assert marker_traces[0].hovertemplate == "%{text}<extra></extra>"


def test_build_route_map_hovertext_includes_route_labels_continuous():
    df = pd.DataFrame(
        [
            {
                "id": 7,
                "map_colour_value": 82.5,
                "map_colour_display": "82.5%",
                "origin_city": "Brisbane",
                "origin_lat": -27.4705,
                "origin_lon": 153.0260,
                "destination_city": "Cairns",
                "dest_lat": -16.92,
                "dest_lon": 145.77,
            }
        ]
    )

    figure = build_route_map(
        df,
        "Margin %",
        show_routes=True,
        show_points=True,
        colour_mode="continuous",
    )

    line_traces = [trace for trace in figure.data if getattr(trace, "mode", "") == "lines"]
    assert line_traces, "Expected a line trace in continuous mode"
    line_texts = [text for text in list(getattr(line_traces[0], "text", [])) if text]
    assert line_texts, "Continuous route trace should include hover text"
    assert all("Route: Brisbane → Cairns" in text for text in line_texts)
    assert line_traces[0].hovertemplate == "%{text}<extra></extra>"

    marker_traces = [trace for trace in figure.data if getattr(trace, "mode", "") == "markers"]
    assert marker_traces, "Expected markers when show_points is enabled"
    marker_texts = list(getattr(marker_traces[0], "text", []))
    assert marker_texts, "Continuous marker trace should include hover text"
    assert any("Point: Origin" in text for text in marker_texts)
    assert any("Point: Destination" in text for text in marker_texts)
    assert all("Route: Brisbane → Cairns" in text for text in marker_texts)
    assert marker_traces[0].hovertemplate == "%{text}<extra></extra>"
>>>>>>> 01d70d12


def test_build_route_map_uses_route_path_for_continuous_mode():
    df = pd.DataFrame(
        [
            {
                "id": 1,
                "map_colour_value": 75.0,
                "map_colour_display": "75%",
                "origin_lat": -37.8136,
                "origin_lon": 144.9631,
                "dest_lat": -33.8688,
                "dest_lon": 151.2093,
                "route_path": [
                    {"lat": -37.8136, "lon": 144.9631},
                    {"lat": -35.5, "lon": 148.0},
                    {"lat": -33.8688, "lon": 151.2093},
                ],
            }
        ]
    )

    figure = build_route_map(
        df,
        "Margin %",
        show_routes=True,
        show_points=False,
        colour_mode="continuous",
    )

    line_traces = [trace for trace in figure.data if getattr(trace, "mode", "") == "lines"]
    assert line_traces, "Expected a line trace for the routed path"
    route_trace = line_traces[0]
    lat_values = list(route_trace.lat)
    lon_values = list(route_trace.lon)

    assert lat_values[3] is None
    assert lon_values[3] is None
    assert lat_values[:3] == pytest.approx([-37.8136, -35.5, -33.8688])
    assert lon_values[:3] == pytest.approx([144.9631, 148.0, 151.2093])


def test_build_route_map_continuous_hover_text_includes_route_details():
    df = pd.DataFrame(
        [
            {
                "id": 2002,
                "map_colour_value": 82.5,
                "map_colour_display": "82.5%",
                "origin_city": "Melbourne",
                "destination_city": "Perth",
                "origin_lat": -37.8136,
                "origin_lon": 144.9631,
                "dest_lat": -31.9523,
                "dest_lon": 115.8613,
                "route_path": [
                    {"lat": -37.8136, "lon": 144.9631},
                    {"lat": -34.0, "lon": 138.6},
                    {"lat": -31.9523, "lon": 115.8613},
                ],
            }
        ]
    )

    figure = build_route_map(
        df,
        "Margin %",
        show_routes=True,
        show_points=True,
        colour_mode="continuous",
    )

    line_trace = next(
        trace for trace in figure.data if getattr(trace, "mode", "") == "lines"
    )
    line_text = [text for text in line_trace.text if text]
    assert line_text and all("Route: Melbourne → Perth" in text for text in line_text)

    marker_trace = next(
        trace for trace in figure.data if getattr(trace, "mode", "") == "markers"
    )
    marker_texts = list(marker_trace.text)
    assert marker_texts and all(
        "Route: Melbourne → Perth" in text for text in marker_texts
    )
    assert any("Stop: Origin" in text for text in marker_texts)
    assert any("Stop: Destination" in text for text in marker_texts)


def test_build_route_map_prefers_route_geojson_over_route_path():
    geojson = {
        "type": "Feature",
        "geometry": {
            "type": "LineString",
            "coordinates": [
                [144.9631, -37.8136],
                [146.0, -36.5],
                [151.2093, -33.8688],
            ],
        },
    }
    df = pd.DataFrame(
        [
            {
                "id": 42,
                "map_colour_value": "Client A",
                "map_colour_display": "Client A",
                "origin_lat": -37.8136,
                "origin_lon": 144.9631,
                "dest_lat": -33.8688,
                "dest_lon": 151.2093,
                "route_geojson": geojson,
                "route_path": [
                    {"lat": -37.8136, "lon": 144.9631},
                    {"lat": -35.0, "lon": 147.0},
                    {"lat": -33.8688, "lon": 151.2093},
                ],
            }
        ]
    )

    figure = build_route_map(
        df,
        "Client",
        show_routes=True,
        show_points=False,
    )

    line_traces = [trace for trace in figure.data if getattr(trace, "mode", "") == "lines"]
    assert line_traces, "Expected a line trace when routes are requested"
    route_trace = line_traces[0]
    lat_values = list(route_trace.lat)
    lon_values = list(route_trace.lon)

    assert lat_values[:3] == pytest.approx([-37.8136, -36.5, -33.8688])
    assert lon_values[:3] == pytest.approx([144.9631, 146.0, 151.2093])


def test_build_route_map_allows_haversine_toggle():
    geojson = {
        "type": "Feature",
        "geometry": {
            "type": "LineString",
            "coordinates": [
                [144.9631, -37.8136],
                [146.0, -36.5],
                [151.2093, -33.8688],
            ],
        },
    }
    df = pd.DataFrame(
        [
            {
                "id": 42,
                "map_colour_value": "Client A",
                "map_colour_display": "Client A",
                "origin_lat": -37.8136,
                "origin_lon": 144.9631,
                "dest_lat": -33.8688,
                "dest_lon": 151.2093,
                "route_geojson": geojson,
            }
        ]
    )

    figure = build_route_map(
        df,
        "Client",
        show_routes=True,
        show_points=False,
        use_route_geometry=False,
    )

    line_traces = [trace for trace in figure.data if getattr(trace, "mode", "") == "lines"]
    assert line_traces, "Expected a line trace when routes are requested"
    route_trace = line_traces[0]
    lat_values = list(route_trace.lat)
    lon_values = list(route_trace.lon)

    assert lat_values[:2] == pytest.approx([-37.8136, -33.8688])
    assert lon_values[:2] == pytest.approx([144.9631, 151.2093])
    assert lat_values[2] is None
    assert lon_values[2] is None


def test_import_historical_jobs_from_dataframe_inserts_rows(tmp_path):
    db_path = tmp_path / "test.db"
    conn = sqlite3.connect(db_path)
    try:
        conn.executescript(
            """
            CREATE TABLE historical_jobs (
                id INTEGER PRIMARY KEY,
                job_date TEXT,
                client TEXT,
                corridor_display TEXT,
                price_per_m3 REAL,
                revenue_total REAL,
                revenue REAL,
                volume_m3 REAL,
                volume REAL,
                distance_km REAL,
                final_cost REAL,
                origin TEXT,
                destination TEXT,
                origin_postcode TEXT,
                destination_postcode TEXT,
                created_at TEXT,
                updated_at TEXT
            );
            """
        )

        df = pd.DataFrame(
            {
                "date": ["2024-01-01", "2024-02-01"],
                "origin": ["Brisbane", "Sydney"],
                "destination": ["Sydney", "Melbourne"],
                "volume_m3": [10, 20],
                "revenue_total": [2500, 5200],
                "client": ["Client A", "Client B"],
            }
        )

        inserted, skipped = import_historical_jobs_from_dataframe(conn, df)
        assert inserted == 2
        assert skipped == 0

        rows = conn.execute(
            "SELECT job_date, origin, destination, client, price_per_m3, revenue_total, volume_m3 FROM historical_jobs ORDER BY job_date"
        ).fetchall()
        first = rows[0]
        assert first[0] == "2024-01-01"
        assert first[1] == "Brisbane"
        assert first[2] == "Sydney"
        assert first[3] == "Client A"
        assert first[4] == pytest.approx(250.0)
        assert first[5] == 2500.0
        assert first[6] == 10.0

        second = rows[1]
        assert second[0] == "2024-02-01"
        assert second[1] == "Sydney"
        assert second[2] == "Melbourne"
        assert second[4] == pytest.approx(260.0)
        assert second[6] == 20.0

        # Re-importing should skip duplicates
        again_inserted, again_skipped = import_historical_jobs_from_dataframe(conn, df.iloc[:1])
        assert again_inserted == 0
        assert again_skipped == 1
    finally:
        conn.close()


def test_import_historical_jobs_from_dataframe_handles_same_corridor_variants(tmp_path):
    db_path = tmp_path / "test.db"
    conn = sqlite3.connect(db_path)
    try:
        conn.executescript(
            """
            CREATE TABLE historical_jobs (
                id INTEGER PRIMARY KEY,
                job_date TEXT,
                client TEXT,
                corridor_display TEXT,
                price_per_m3 REAL,
                revenue_total REAL,
                revenue REAL,
                volume_m3 REAL,
                volume REAL,
                distance_km REAL,
                final_cost REAL,
                origin TEXT,
                destination TEXT,
                origin_postcode TEXT,
                destination_postcode TEXT,
                created_at TEXT,
                updated_at TEXT
            );
            """
        )

        df = pd.DataFrame(
            {
                "date": ["2024-03-01", "2024-03-01", "2024-03-01"],
                "origin": ["Brisbane", "Brisbane", "Brisbane"],
                "destination": ["Sydney", "Sydney", "Sydney"],
                "client": ["Client A", "Client A", "Client A"],
                "volume_m3": [10, 10, 12],
                "revenue_total": [2500, 3000, 3600],
            }
        )

        inserted, skipped = import_historical_jobs_from_dataframe(conn, df)
        assert inserted == 3
        assert skipped == 0

        rows = conn.execute(
            "SELECT price_per_m3, volume_m3, revenue_total FROM historical_jobs ORDER BY id"
        ).fetchall()
        assert len(rows) == 3
        assert rows[0][0] == pytest.approx(250.0)
        assert rows[0][1:] == (10.0, 2500.0)
        assert rows[1][0] == pytest.approx(300.0)
        assert rows[1][1:] == (10.0, 3000.0)
        assert rows[2][0] == pytest.approx(300.0)
        assert rows[2][1:] == (12.0, 3600.0)

        repeat_inserted, repeat_skipped = import_historical_jobs_from_dataframe(conn, df.iloc[:1])
        assert repeat_inserted == 0
        assert repeat_skipped == 1
    finally:
        conn.close()


def test_import_historical_jobs_from_dataframe_requires_columns(tmp_path):
    db_path = tmp_path / "test.db"
    conn = sqlite3.connect(db_path)
    try:
        conn.execute(
            """
            CREATE TABLE historical_jobs (
                id INTEGER PRIMARY KEY,
                job_date TEXT,
                client TEXT,
                corridor_display TEXT,
                price_per_m3 REAL,
                revenue_total REAL,
                revenue REAL,
                volume_m3 REAL,
                volume REAL,
                distance_km REAL,
                final_cost REAL,
                origin TEXT,
                destination TEXT,
                origin_postcode TEXT,
                destination_postcode TEXT,
                created_at TEXT,
                updated_at TEXT
            );
            """
        )

        missing_date = pd.DataFrame(
            {
                "origin": ["Brisbane"],
                "destination": ["Sydney"],
                "volume_m3": [10],
                "revenue_total": [2500],
            }
        )

        with pytest.raises(ValueError):
            import_historical_jobs_from_dataframe(conn, missing_date)

        missing_price_signal = pd.DataFrame(
            {
                "date": ["2024-01-01"],
                "origin": ["Brisbane"],
                "destination": ["Sydney"],
            }
        )

        with pytest.raises(ValueError):
            import_historical_jobs_from_dataframe(conn, missing_price_signal)
    finally:
        conn.close()


def test_build_heatmap_source_counts_and_weights():
    df = pd.DataFrame(
        {
            "origin_lat": [-27.4705, -16.92],
            "origin_lon": [153.026, 145.77],
            "dest_lat": [-33.8688, -37.8136],
            "dest_lon": [151.2093, 144.9631],
            "distance_km": [50.0, 240.0],
            "volume_m3": [12.5, 20.0],
            "margin_total": [2500.0, -500.0],
        }
    )

    result = build_heatmap_source(df)
    assert set(result.columns) == {"lat", "lon", "weight"}
    assert len(result) == 4
    assert result["weight"].eq(1.0).all()

    margin_result = build_heatmap_source(df, weight_column="margin_total")
    assert len(margin_result) == 4
    assert set(margin_result["weight"].round(2)) == {2500.0, -500.0}


def test_build_heatmap_source_metro_and_volume_weighting():
    df = pd.DataFrame(
        {
            "origin_lat": [-27.4705, -16.92, -34.9285],
            "origin_lon": [153.026, 145.77, 138.6007],
            "dest_lat": [-33.8688, -37.8136, -31.9535],
            "dest_lon": [151.2093, 144.9631, 115.857],
            "distance_km": [85.0, 150.0, 95.0],
            "volume_m3": [10.0, 30.0, 5.0],
        }
    )

    volume_result = build_heatmap_source(df, weight_column="volume_m3", metro_only=True)
    assert len(volume_result) == 4
    assert set(volume_result["weight"].round(2)) == {10.0, 5.0}
    assert volume_result["lat"].isin([-27.4705, -33.8688, -34.9285, -31.9535]).all()

    with pytest.raises(KeyError):
        build_heatmap_source(df, weight_column="unknown_metric")

    df_no_distance = df.drop(columns=["distance_km"])
    fallback_result = build_heatmap_source(
        df_no_distance, weight_column="volume_m3", metro_only=True
    )
    assert len(fallback_result) == 6
    assert set(fallback_result["weight"].round(2)) == {10.0, 30.0, 5.0}


def test_prepare_route_map_data_missing_columns_raise():
    df = pd.DataFrame({"id": [1]})

    with pytest.raises(KeyError):
        prepare_route_map_data(df, "missing")

    with pytest.raises(KeyError):
        prepare_route_map_data(df, "id")


def test_enrich_missing_route_coordinates_geocodes_when_columns_absent(monkeypatch):
    df = pd.DataFrame(
        {
            "origin": ["Brisbane, QLD"],
            "destination": ["Sydney, NSW"],
        }
    )
    conn = sqlite3.connect(":memory:")
    calls: list[tuple[str, str]] = []

    class DummyGeo:
        def __init__(self, lon: float, lat: float) -> None:
            self.lon = lon
            self.lat = lat

    def fake_geocode(
        conn_arg: sqlite3.Connection,
        place: str,
        country: str,
        *,
        client: object = None,
    ) -> DummyGeo:
        calls.append((place, country))
        if "Brisbane" in place:
            return DummyGeo(153.0260, -27.4705)
        return DummyGeo(151.2093, -33.8688)

    monkeypatch.setattr(
        "analytics.price_distribution.geocode_cached",
        fake_geocode,
    )

    enriched = enrich_missing_route_coordinates(df, conn, country="Australia")

    assert "origin_lon" not in df.columns
    assert enriched.loc[0, "origin_lon"] == pytest.approx(153.0260)
    assert enriched.loc[0, "origin_lat"] == pytest.approx(-27.4705)
    assert enriched.loc[0, "dest_lon"] == pytest.approx(151.2093)
    assert enriched.loc[0, "dest_lat"] == pytest.approx(-33.8688)
    assert calls == [
        ("Brisbane, QLD", "Australia"),
        ("Sydney, NSW", "Australia"),
    ]


def test_aggregate_corridor_performance_combines_bidirectional_lanes():
    df = pd.DataFrame(
        {
            "origin": ["Brisbane", "Melbourne", "Brisbane"],
            "destination": ["Melbourne", "Brisbane", "Sydney"],
            "price_per_m3": [300.0, 280.0, 240.0],
            "volume_m3": [20.0, 10.0, 12.0],
            "revenue_total": [6000.0, 2800.0, 2880.0],
            "distance_km": [1700.0, 1700.0, 900.0],
            "margin_per_m3": [50.0, 30.0, 10.0],
            "margin_total": [1000.0, 300.0, 120.0],
            "margin_total_pct": [0.20, 0.12, 0.05],
            "revenue_per_km": [3.53, 1.65, 3.20],
        }
    )

    aggregated = aggregate_corridor_performance(df, break_even=250.0)
    assert set(aggregated["corridor_pair"]) == {
        "Brisbane ↔ Melbourne",
        "Brisbane ↔ Sydney",
    }

    bne_mel = aggregated.loc[
        aggregated["corridor_pair"] == "Brisbane ↔ Melbourne"
    ].iloc[0]
    assert bne_mel["job_count"] == 2
    assert pytest.approx(bne_mel["share_of_jobs"], rel=1e-6) == 2 / 3
    assert pytest.approx(bne_mel["weighted_price_per_m3"], rel=1e-6) == (
        6000.0 + 2800.0
    ) / (20.0 + 10.0)
    assert pytest.approx(bne_mel["below_break_even_ratio"], rel=1e-6) == 0.0
    assert pytest.approx(bne_mel["median_price_per_m3"], rel=1e-6) == 290.0
    assert pytest.approx(bne_mel["share_of_volume"], rel=1e-6) == (20.0 + 10.0) / (
        20.0 + 10.0 + 12.0
    )
    assert pytest.approx(bne_mel["margin_per_m3_median"], rel=1e-6) == 40.0
    assert pytest.approx(bne_mel["margin_total_sum"], rel=1e-6) == 1300.0
    assert pytest.approx(bne_mel["margin_total_pct_median"], rel=1e-6) == 0.16
    assert bne_mel["revenue_per_km_median"] == pytest.approx(
        (3.53 + 1.65) / 2,
        rel=1e-6,
    )

    bne_syd = aggregated.loc[
        aggregated["corridor_pair"] == "Brisbane ↔ Sydney"
    ].iloc[0]
    assert bne_syd["job_count"] == 1
    assert pytest.approx(bne_syd["below_break_even_ratio"], rel=1e-6) == 1.0
    assert pytest.approx(bne_syd["weighted_price_per_m3"], rel=1e-6) == 240.0


def test_aggregate_corridor_performance_handles_missing_columns():
    df = pd.DataFrame(
        {
            "corridor_display": ["BNE → MEL", "MEL → BNE", "BNE-SYD"],
            "price_per_m3": [250.0, 260.0, 240.0],
        }
    )

    aggregated = aggregate_corridor_performance(df, break_even=255.0)
    assert set(aggregated["corridor_pair"]) == {"BNE ↔ MEL", "BNE ↔ SYD"}

    bne_mel = aggregated.loc[aggregated["corridor_pair"] == "BNE ↔ MEL"].iloc[0]
    assert bne_mel["job_count"] == 2
    assert pytest.approx(bne_mel["share_of_jobs"], rel=1e-6) == 2 / 3
    assert pytest.approx(bne_mel["below_break_even_ratio"], rel=1e-6) == 0.5


def test_build_isochrone_polygons_uses_duration_for_speed():
    class DummyIsochroneClient:
        def __init__(self) -> None:
            self.calls: list[dict[str, Any]] = []

        def isochrones(self, **kwargs: Any) -> dict[str, Any]:
            self.calls.append(kwargs)
            return {
                "features": [
                    {
                        "properties": {"value": kwargs["range"][0]},
                        "geometry": {
                            "type": "Polygon",
                            "coordinates": [
                                [
                                    [153.0260, -27.4705],
                                    [153.2260, -27.4705],
                                    [153.2260, -27.6705],
                                    [153.0260, -27.6705],
                                    [153.0260, -27.4705],
                                ]
                            ],
                        },
                    }
                ]
            }

    df = pd.DataFrame(
        {
            "origin_lat": [-27.4705],
            "origin_lon": [153.0260],
            "dest_lat": [-33.8688],
            "dest_lon": [151.2093],
            "distance_km": [920.0],
            "duration_hr": [10.0],
            "corridor_display": ["Brisbane → Sydney"],
        }
    )

    client = DummyIsochroneClient()
    iso_df = build_isochrone_polygons(
        df,
        centre="origin",
        horizon_hours=2.0,
        default_speed_kmh=60.0,
        max_routes=5,
        points=12,
        ors_client=client,
    )

    assert len(iso_df) == 1
    record = iso_df.iloc[0]
    assert record["label"] == "Brisbane → Sydney"
    assert record["latitudes"] == [
        -27.4705,
        -27.4705,
        -27.6705,
        -27.6705,
        -27.4705,
    ]
    assert record["longitudes"] == [
        153.026,
        153.226,
        153.226,
        153.026,
        153.026,
    ]
    assert record["speed_kmh"] == pytest.approx(92.0, rel=1e-6)
    assert record["radius_km"] == pytest.approx(184.0, rel=1e-6)
    assert "hr reach" in record["tooltip"]

    assert len(client.calls) == 1
    call = client.calls[0]
    assert call["profile"] == "driving-hgv"
    assert call["locations"] == [[153.0260, -27.4705]]
    assert call["range"] == [int(2.0 * 3600)]


def test_build_isochrone_polygons_handles_missing_inputs():
    df = pd.DataFrame(
        {
            "origin_lat": [-27.0],
            "origin_lon": [153.0],
            "distance_km": [None],
        }
    )

    iso_df = build_isochrone_polygons(df)
    assert iso_df.empty


def test_build_isochrone_polygons_validates_centre():
    df = pd.DataFrame(
        {
            "origin_lat": [-27.4705],
            "origin_lon": [153.0260],
            "distance_km": [100.0],
        }
    )

    with pytest.raises(ValueError):
        build_isochrone_polygons(df, centre="truck")<|MERGE_RESOLUTION|>--- conflicted
+++ resolved
@@ -802,7 +802,6 @@
     assert result.iloc[0]["map_colour_display"] == "$2,500.00"
 
 
-<<<<<<< HEAD
 def test_build_route_map_categorical_hover_text_includes_route_details():
     df = pd.DataFrame(
         [
@@ -819,24 +818,6 @@
                 "route_path": [
                     {"lat": -27.4705, "lon": 153.0260},
                     {"lat": -30.0, "lon": 150.0},
-=======
-def test_build_route_map_hovertext_includes_route_labels_categorical():
-    df = pd.DataFrame(
-        [
-            {
-                "id": 1,
-                "map_colour_value": "Client A",
-                "map_colour_display": "Client A",
-                "origin_city": "Melbourne",
-                "origin_lat": -37.8136,
-                "origin_lon": 144.9631,
-                "destination_city": "Sydney",
-                "dest_lat": -33.8688,
-                "dest_lon": 151.2093,
-                "route_path": [
-                    {"lat": -37.8136, "lon": 144.9631},
-                    {"lat": -35.5, "lon": 148.0},
->>>>>>> 01d70d12
                     {"lat": -33.8688, "lon": 151.2093},
                 ],
             }
@@ -851,7 +832,6 @@
         colour_mode="categorical",
     )
 
-<<<<<<< HEAD
     line_trace = next(
         trace for trace in figure.data if getattr(trace, "mode", "") == "lines"
     )
@@ -867,65 +847,6 @@
     )
     assert any("Stop: Origin" in text for text in marker_texts)
     assert any("Stop: Destination" in text for text in marker_texts)
-=======
-    line_traces = [trace for trace in figure.data if getattr(trace, "mode", "") == "lines"]
-    assert line_traces, "Expected a line trace when routes are requested"
-    route_texts = [text for text in list(getattr(line_traces[0], "text", [])) if text]
-    assert route_texts, "Route trace should include hover text"
-    assert all("Route: Melbourne → Sydney" in text for text in route_texts)
-    assert line_traces[0].hovertemplate == "%{text}<extra></extra>"
-
-    marker_traces = [trace for trace in figure.data if getattr(trace, "mode", "") == "markers"]
-    assert marker_traces, "Expected marker traces when points are requested"
-    marker_texts = list(getattr(marker_traces[0], "text", []))
-    assert marker_texts, "Marker trace should include hover text"
-    assert any("Point: Origin" in text for text in marker_texts)
-    assert any("Point: Destination" in text for text in marker_texts)
-    assert all("Route: Melbourne → Sydney" in text for text in marker_texts)
-    assert marker_traces[0].hovertemplate == "%{text}<extra></extra>"
-
-
-def test_build_route_map_hovertext_includes_route_labels_continuous():
-    df = pd.DataFrame(
-        [
-            {
-                "id": 7,
-                "map_colour_value": 82.5,
-                "map_colour_display": "82.5%",
-                "origin_city": "Brisbane",
-                "origin_lat": -27.4705,
-                "origin_lon": 153.0260,
-                "destination_city": "Cairns",
-                "dest_lat": -16.92,
-                "dest_lon": 145.77,
-            }
-        ]
-    )
-
-    figure = build_route_map(
-        df,
-        "Margin %",
-        show_routes=True,
-        show_points=True,
-        colour_mode="continuous",
-    )
-
-    line_traces = [trace for trace in figure.data if getattr(trace, "mode", "") == "lines"]
-    assert line_traces, "Expected a line trace in continuous mode"
-    line_texts = [text for text in list(getattr(line_traces[0], "text", [])) if text]
-    assert line_texts, "Continuous route trace should include hover text"
-    assert all("Route: Brisbane → Cairns" in text for text in line_texts)
-    assert line_traces[0].hovertemplate == "%{text}<extra></extra>"
-
-    marker_traces = [trace for trace in figure.data if getattr(trace, "mode", "") == "markers"]
-    assert marker_traces, "Expected markers when show_points is enabled"
-    marker_texts = list(getattr(marker_traces[0], "text", []))
-    assert marker_texts, "Continuous marker trace should include hover text"
-    assert any("Point: Origin" in text for text in marker_texts)
-    assert any("Point: Destination" in text for text in marker_texts)
-    assert all("Route: Brisbane → Cairns" in text for text in marker_texts)
-    assert marker_traces[0].hovertemplate == "%{text}<extra></extra>"
->>>>>>> 01d70d12
 
 
 def test_build_route_map_uses_route_path_for_continuous_mode():
